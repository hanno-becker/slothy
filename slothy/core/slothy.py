--- conflicted
+++ resolved
@@ -477,10 +477,6 @@
 
         early, body, late, _, other_data, loop = \
             self.arch.Loop.extract(self.source, loop_lbl, forced_loop_type=forced_loop_type)
-<<<<<<< HEAD
-=======
-
->>>>>>> 601e6a91
         try:
             loop_cnt = other_data['cnt']
         except KeyError:
