#
# Copyright (c) 2022 Arm Limited
# Copyright (c) 2022 Hanno Becker
# Copyright (c) 2023 Amin Abdulrahman, Matthias Kannwischer
# SPDX-License-Identifier: MIT
#
# Permission is hereby granted, free of charge, to any person obtaining a copy
# of this software and associated documentation files (the "Software"), to deal
# in the Software without restriction, including without limitation the rights
# to use, copy, modify, merge, publish, distribute, sublicense, and/or sell
# copies of the Software, and to permit persons to whom the Software is
# furnished to do so, subject to the following conditions:
#
# The above copyright notice and this permission notice shall be included in all
# copies or substantial portions of the Software.
#
# THE SOFTWARE IS PROVIDED "AS IS", WITHOUT WARRANTY OF ANY KIND, EXPRESS OR
# IMPLIED, INCLUDING BUT NOT LIMITED TO THE WARRANTIES OF MERCHANTABILITY,
# FITNESS FOR A PARTICULAR PURPOSE AND NONINFRINGEMENT. IN NO EVENT SHALL THE
# AUTHORS OR COPYRIGHT HOLDERS BE LIABLE FOR ANY CLAIM, DAMAGES OR OTHER
# LIABILITY, WHETHER IN AN ACTION OF CONTRACT, TORT OR OTHERWISE, ARISING FROM,
# OUT OF OR IN CONNECTION WITH THE SOFTWARE OR THE USE OR OTHER DEALINGS IN THE
# SOFTWARE.
#
# Author: Hanno Becker <hannobecker@posteo.de>
#

"""SLOTHY optimizer

SLOTHY - Super Lazy Optimization of Tricky Handwritten assemblY - is a
fixed-instruction assembly superoptimizer based on constraint solving.
It takes handwritten assembly as input and simultaneously super-optimizes:

- Instruction scheduling
- Register allocation
- Software pipelining

SLOTHY enables a development workflow where developers write 'clean' assembly by hand,
emphasizing the logic of the computation, while SLOTHY automates microarchitecture-specific
micro-optimizations. Since SLOTHY does not change instructions, and scheduling/allocation
optimizations are tightly controlled through configurable and extensible constraints, the
developer keeps close control over the final assembly, while being freed from the most tedious
and readability- and verifiability-impeding micro-optimizations.

This module provides the Slothy class, which is a stateful interface to both
one-shot and heuristic optimiations using SLOTHY."""

import os
import logging
from types import SimpleNamespace

from slothy.core.dataflow import DataFlowGraph as DFG
from slothy.core.dataflow import Config as DFGConfig, ComputationNode
from slothy.core.core import Config
from slothy.core.heuristics import Heuristics
from slothy.helper import CPreprocessor, SourceLine
from slothy.helper import AsmAllocation, AsmMacro, AsmHelper, AsmIfElse
from slothy.helper import CPreprocessor, LLVM_Mca, LLVM_Mc, LLVM_Mca_Error, SelfTest, SelfTestException

try:
    from unicorn import *
    from unicorn.arm64_const import *
except ImportError:
    Uc = None

class Slothy:
    """SLOTHY optimizer

    This class provides a stateful interface to both one-shot and heuristic
    optimizations using SLOTHY.

    The basic flow of operation is the following:
    - Initialize an instance, providing models to the target architecture
      and microarchitecture as arguments.
    - Load source code from file or raw string.
    - Repeat: Adjust configuration and conduct an optimization of a loop body or
        straightline block of code, using optimize() or optimize_loop().
    - Write source code to file or raw string.

    The use of heuristics is controlled through the configuration.
    """

    # Quick convenience access to architecture and target from the config
    def _get_arch(self):
        return self.config.arch
    def _get_target(self):
        return self.config.target
    arch = property(_get_arch)
    target = property(_get_target)

    def __init__(self, arch, target, logger=None):
        self.config = Config(arch, target)
        self.logger = logger if logger is not None else logging.getLogger("slothy")

        # The source, once loaded, is represented as a list of strings
        self._source = None
        self._original_source = None
        self.results = None

        self.last_result = None
        self.success = None

    @property
    def source(self):
        """Returns the current source code as an array of SourceLine objects

        If you want the current source code as a multiline string, use get_source_as_string()."""
        return self._source

    @property
    def original_source(self):
        """Returns the original source code as an array of SourceLine objects

        If you want the current source code as a multiline string, use get_original_source_as_string()."""
        return self._original_source

    @source.setter
    def source(self, val):
        assert SourceLine.is_source(val)
        self._source = val

    @original_source.setter
    def original_source(self, val):
        assert SourceLine.is_source(val)
        self._original_source = val

    def get_source_as_string(self, comments=True, indentation=True, tags=True):
        """Retrieve current source code as multi-line string"""
        return SourceLine.write_multiline(self.source, comments=comments,
            indentation=indentation, tags=tags)

    def get_original_source_as_string(self, comments=True, indentation=True, tags=True):
        """Retrieve original source code as multi-line string"""
        return SourceLine.write_multiline(self.original_source, comments=comments,
            indentation=indentation, tags=tags)

    def set_source_as_string(self, s):
        """Provide input source code as multi-line string"""
        assert isinstance(s, str)
        reduce = not self.config.ignore_tags
        self.source = SourceLine.read_multiline(s, reduce=reduce)
        if self.original_source is None:
            self.original_source = self.source

    def load_source_raw(self, source):
        """Load source code from multi-line string"""
        self.set_source_as_string(source)
        self.results = []

    def load_source_from_file(self, filename):
        """Load source code from file"""
        if self.source is not None:
            self.logger.warning("Overwriting previous source code")
        with open(filename,"r", encoding="utf8") as f:
            self.load_source_raw(f.read())

    def write_source_to_file(self, filename):
        """Write current source code to file"""
        with open(filename,"w", encoding="utf8") as f:
            f.write(self.get_source_as_string())

    def rename_function(self, old_funcname, new_funcname):
        """Rename a function in the current source code"""
        self.source = AsmHelper.rename_function(self.source, old_funcname, new_funcname)
        self.source = AsmHelper.rename_function(self.source, "_" + old_funcname, "_" + new_funcname)

    @staticmethod
    def _dump(name, s, logger, err=False):
        assert isinstance(s, list)
        fun = logger.debug if not err else logger.error
        fun(f"Dump: {name}")
        for l in s:
            fun(f"> {l.to_string()}")

    def global_selftest(self, funcname, address_gprs, iterations=5):
        """Conduct a function-level selftest

        - funcname: Name of function to be called. Must be exposed as a symbol
        - address_prs: Dictionary indicating which GPRs are pointers to buffers of which size.
            For example, `{ "x0": 1024, "x4": 1024 }` would indicate that both x0 and x4
            point to buffers of size 1024 bytes. The global selftest needs to know this to
            setup valid calls to the assembly routine.

        DEPENDENCY: To run this, you need `llvm-nm`, `llvm-readobj`, `llvm-mc`
                    in your PATH. Those are part of a standard LLVM setup.
        """

        log = self.logger.getChild(f"global_selftest_{funcname}")

        if Uc is None:
            raise SelfTestException("Cannot run selftest -- unicorn-engine is not available.")

        if self.config.arch.unicorn_arch is None or \
           self.config.arch.llvm_mc_arch is None:
            log.warning("Selftest not supported on target architecture")
            return

        old_source = self.original_source
        new_source = self.source

        SelfTest.run(self.config, log, old_source, new_source, address_gprs,
                     self.config.arch.RegisterType.callee_saved_registers(), 5,
                     fnsym=funcname)

    #
    # Stateful wrappers around heuristics
    #

    def unfold(self, start=None, end=None, macros=True, aliases=False):
        """Unfold macros and/or register aliases in specified region"""

        logger = self.logger

        pre, body, post = AsmHelper.extract(self.source, start, end)

        aliases = AsmAllocation.parse_allocs(pre)
        c = self.config.copy()
        c.add_aliases(aliases)

        if c.with_preprocessor:
            self.logger.info("Apply C preprocessor...")
            body = CPreprocessor.unfold(pre, body, post, c.compiler_binary,
                                        include=c.compiler_include_paths)
            self.logger.debug("Code after preprocessor:")
            Slothy._dump("preprocessed", body, self.logger, err=False)

        body = SourceLine.split_semicolons(body)

        # Unfold macros
        if macros is True:
            body = AsmMacro.unfold_all_macros(pre, body, inherit_comments=c.inherit_macro_comments)

        # Unfold register aliases
        if aliases is True:
            body = AsmAllocation.unfold_all_aliases(c.register_aliases, body)

        # Add labels again
        if start is not None:
            body = [SourceLine(f"{start}:")] + body
        if end is not None:
            body = body + [SourceLine(f"{end}:")]

        self.source = pre + body + post

    def _make_llvm_mca_stats(self, pre, code, post, txt, indentation):
        try:
            code = CPreprocessor.unfold(pre, code, post, self.config.compiler_binary,
                                        include=self.config.compiler_include_paths)
            if self.config.llvm_mca_issue_width_overwrite is True:
                issue_width = self.config.target.issue_rate
            else:
                issue_width = None
            stats = LLVM_Mca.run(pre, code,
                                 self.config.arch.llvm_mca_arch,
                                 self.config.target.llvm_mca_target, self.logger,
                                 full=self.config.llvm_mca_full,
                                 issue_width=issue_width)
            stats = ["",f"LLVM MCA STATISTICS ({txt}) BEGIN",""] + stats + \
                ["", f"ORIGINAL LLVM MCA STATISTICS ({txt}) END",""]
            stats = [SourceLine("").add_comment(r) for r in stats]
            stats = SourceLine.apply_indentation(stats, indentation)
        except LLVM_Mca_Error:
            self.logger.warning("Failed to run LLVM-MCA -- ignoring")
            stats = []
        return stats

    def optimize(self, start=None, end=None, loop_synthesis_cb=None, logname=None):
        """Optimize all or part of the currently loaded source code

        Note: It is OK to use this in software pipelining mode. In this case, the
        tool will output preamble, kernel, and postamble separately, while the looping
        code itself needs to be introduced by the user. Alternatively, a callback can be
        provided which will be given preamble, kernel, postamble, and the number of exceptional
        iterations, and piece together a list of source code lines from that.

        Args:
           start: The label marking the beginning of the part of the code to optimize.
                  This cannot be used together with the 'loop' argument.
             end: The label marking the end of the part of the code to optimize.
                  This cannot be used together with the 'loop' argument.
             loop_synthesis_cb: Optional (None by default) callback synthesis final source code
                  from tuple of (preamble, kernel, postamble, # exceptional iterations).
        """
        # pylint:disable=too-many-locals

        if logname is None and start is not None:
            logname = start
        if logname is None and end is not None:
            logname = end

        logger = self.logger.getChild(logname) if logname is not None else self.logger
        pre, body, post = AsmHelper.extract(self.source, start, end)

        aliases = AsmAllocation.parse_allocs(pre)
        c = self.config.copy()
        c.add_aliases(aliases)

        # Check if the body has a dominant indentation
        indentation = AsmHelper.find_indentation(body)

        if c.with_preprocessor:
            self.logger.info("Apply C preprocessor...")
            body = CPreprocessor.unfold(pre, body, post, c.compiler_binary,
                                        include=c.compiler_include_paths)
            self.logger.debug("Code after preprocessor:")
            Slothy._dump("preprocessed", body, self.logger, err=False)

        body = SourceLine.split_semicolons(body)
        body = AsmMacro.unfold_all_macros(pre, body, inherit_comments=c.inherit_macro_comments)
        body = AsmAllocation.unfold_all_aliases(c.register_aliases, body)
        body = AsmIfElse.process_instructions(body)
        body = SourceLine.apply_indentation(body, indentation)
        self.logger.info("Instructions in body: %d", len(list(filter(None, body))))

        if self.config.with_llvm_mca_before is True:
            orig_stats = self._make_llvm_mca_stats(pre, body, post, "ORIGINAL", indentation)

        early, core, late, num_exceptional = Heuristics.periodic(body, logger, c)

        if self.config.with_llvm_mca_before is True:
            core = core + orig_stats

        if self.config.with_llvm_mca_after is True:
            new_stats_kernel = self._make_llvm_mca_stats(pre, core, post, "OPTIMIZED",
                                                         indentation)

            core = core + new_stats_kernel

        def indented(code):
            return [ SourceLine(l).set_indentation(indentation) for l in code]

        if start is not None:
            core = [SourceLine(f"{start}:")] + core
        if end is not None:
            core += [SourceLine(f"{end}:")]

        core = SourceLine.apply_indentation(core, self.config.indentation)
        if not self.config.sw_pipelining.enabled:
            assert early == []
            assert late == []
            assert num_exceptional == 0
            optimized_source = core
        elif loop_synthesis_cb is not None:
            optimized_source = loop_synthesis_cb( pre, core, post, num_exceptional)
        else:
            optimized_source = []
            optimized_source += indented([f"// Exceptional iterations: {num_exceptional}",
                                          "// Preamble"])
            optimized_source += early
            optimized_source += indented(["// Kernel"])
            optimized_source += core
            optimized_source += indented(["// Postamble"])
            optimized_source += late

        self.source = pre + optimized_source + post
        assert SourceLine.is_source(self.source)

    def get_loop_input_output(self, loop_lbl):
        """Find all registers that a loop body depends on"""
        logger = self.logger.getChild(loop_lbl)
        _, body, _, _, _ = self.arch.Loop.extract(self.source, loop_lbl)

        c = self.config.copy()
        dfgc = DFGConfig(c)
        dfgc.inputs_are_outputs = True
        return list(DFG(body, logger.getChild("dfg_kernel_deps"), dfgc).inputs)

    def get_input_from_output(self, start, end, outputs=None):
        """For the piece of straightline code, infer which input registers affect its output"""
        if outputs is None:
            outputs = {}
        logger = self.logger.getChild(f"{start}_{end}_infer_input")
        pre, body, _ = AsmHelper.extract(self.source, start, end)

        aliases = AsmAllocation.parse_allocs(pre)
        c = self.config.copy()
        c.add_aliases(aliases)
        c.outputs = outputs

        body = AsmMacro.unfold_all_macros(pre, body, inherit_comments=c.inherit_macro_comments)
        body = AsmAllocation.unfold_all_aliases(c.register_aliases, body)
        dfgc = DFGConfig(c)
        return list(DFG(body, logger.getChild("dfg_find_deps"), dfgc).inputs)

    def _fusion_core(self, pre, body, post, logger, ssa=True):
        c = self.config.copy()

        if c.with_preprocessor:
            self.logger.info("Apply C preprocessor...")
            body = CPreprocessor.unfold(pre, body, post, c.compiler_binary,
                                        include=c.compiler_include_paths)
            self.logger.debug("Code after preprocessor:")
            Slothy._dump("preprocessed", body, self.logger, err=False)
        body = SourceLine.split_semicolons(body)

        aliases = AsmAllocation.parse_allocs(pre)
        c.add_aliases(aliases)

        body = AsmMacro.unfold_all_macros(pre, body, inherit_comments=c.inherit_macro_comments)
        body = AsmAllocation.unfold_all_aliases(c.register_aliases, body)
        dfgc = DFGConfig(c)

        if ssa is True:
            dfg = DFG(body, logger.getChild("ssa"), dfgc, parsing_cb=False)
            dfg.ssa()
            body = [ ComputationNode.to_source_line(t) for t in dfg.nodes ]

        dfg = DFG(body, logger.getChild("fusion"), dfgc, parsing_cb=False)
        dfg.apply_fusion_cbs()
        body = [ ComputationNode.to_source_line(t) for t in dfg.nodes ]

        return body

    def fusion_region(self, start, end, **kwargs):
<<<<<<< HEAD
        """Run fusion callbacks on straightline code"""
=======
        """ Run fusion callbacks on straightline code replacing certain
        instruction (sequences) with an alternative. These replacements are
        defined in the architectural model by setting an instruction class'
        global_fusion_cb.
        
        Args:
            start: The label marking the beginning of the part of the code to
                  apply fusion to.
            end: The label marking the end of the part of the code to apply
                  fusion to.
        """
>>>>>>> 097fde49
        logger = self.logger.getChild(f"ssa_{start}_{end}")
        pre, body, post = AsmHelper.extract(self.source, start, end)

        body_ssa = [ SourceLine(f"{start}:") ] +\
             self._fusion_core(pre, body, post, logger, **kwargs) + \
            [ SourceLine(f"{end}:") ]
        self.source = pre + body_ssa + post
        assert SourceLine.is_source(self.source)

    def fusion_loop(self, loop_lbl, **kwargs):
<<<<<<< HEAD
        """Run fusion callbacks on loop body"""
=======
        """Run fusion callbacks on loop body replacing certain instruction
        (sequences) with an alternative. These replacements are defined in the
        architectural model by setting an instruction class' global_fusion_cb.
        
        Args:
            loop_lbl: Label of loop to which the fusions are applied to. 
        """
>>>>>>> 097fde49
        logger = self.logger.getChild(f"ssa_loop_{loop_lbl}")

        pre , body, post, _, other_data, loop = \
            self.arch.Loop.extract(self.source, loop_lbl)
        try:
            loop_cnt = other_data['cnt']
        except KeyError:
            loop_cnt = None
        indentation = AsmHelper.find_indentation(body)

        body_ssa = SourceLine.read_multiline(loop.start(loop_cnt)) + \
            SourceLine.apply_indentation(self._fusion_core(pre, body, post, logger, **kwargs), indentation) + \
            SourceLine.read_multiline(loop.end(other_data))

        self.source = pre + body_ssa + post
        assert SourceLine.is_source(self.source)

    def optimize_loop(self, loop_lbl, postamble_label=None):
        """Optimize the loop starting at a given label
            The postamble_label marks the end of the loop kernel.
        """

        logger = self.logger.getChild(loop_lbl)

        early, body, late, _, other_data, loop = \
            self.arch.Loop.extract(self.source, loop_lbl)
        try:
            loop_cnt = other_data['cnt']
        except KeyError:
            loop_cnt = None

        # Check if the body has a dominant indentation
        indentation = AsmHelper.find_indentation(body)

        aliases = AsmAllocation.parse_allocs(early)
        c = self.config.copy()
        c.add_aliases(aliases)

        if c.with_preprocessor:
            self.logger.info("Apply C preprocessor...")
            body = CPreprocessor.unfold(early, body, late, c.compiler_binary,
                                        include=c.compiler_include_paths)
            self.logger.debug("Code after preprocessor:")
            Slothy._dump("preprocessed", body, self.logger, err=False)

        body = SourceLine.split_semicolons(body)
        body = AsmMacro.unfold_all_macros(early, body, inherit_comments=c.inherit_macro_comments)
        body = AsmAllocation.unfold_all_aliases(c.register_aliases, body)
        body = SourceLine.apply_indentation(body, indentation)
        self.logger.info("Optimizing loop %s (%d instructions) ...",
            loop_lbl, len(list(filter(None, body))))

        if self.config.with_llvm_mca_before is True:
            orig_stats = self._make_llvm_mca_stats(early, body, late, "ORIGINAL", indentation)

        preamble_code, kernel_code, postamble_code, num_exceptional = \
            Heuristics.periodic(body, logger, c)

        if self.config.with_llvm_mca_before is True:
            kernel_code = kernel_code + orig_stats

        if self.config.with_llvm_mca_after is True:
            new_stats_kernel = self._make_llvm_mca_stats(early, kernel_code, late, "OPTIMIZED",
                                                         indentation)
            kernel_code = kernel_code + new_stats_kernel

            if self.config.sw_pipelining.optimize_preamble is True \
               and len(preamble_code) > 0:
                new_stats_preamble = self._make_llvm_mca_stats(early, preamble_code, late, "PREAMBLE",
                                                               indentation)
                preamble_code = preamble_code + new_stats_preamble

            if self.config.sw_pipelining.optimize_postamble is True \
               and len(postamble_code) > 0:
                new_stats_postamble = self._make_llvm_mca_stats(early, postamble_code, late, "POSTAMBLE",
                                                                indentation)
                postamble_code = postamble_code + new_stats_postamble

        def indented(code):
            if not SourceLine.is_source(code):
                code = SourceLine.read_multiline(code)
            return SourceLine.apply_indentation(code, self.config.indentation)

        loop_lbl_end = f"{loop_lbl}_end"
        def loop_lbl_iter(i):
            return f"{loop_lbl}_iter_{i}"

        optimized_code = []

        if self.config.sw_pipelining.unknown_iteration_count:
            for i in range(1, num_exceptional):
                optimized_code += indented(self.arch.Branch.if_equal(loop_cnt, i, loop_lbl_iter(i)))

        optimized_code += indented(preamble_code)

        if self.config.sw_pipelining.unknown_iteration_count:
            if postamble_label is None:
                postamble_label = f"{loop_lbl}_postamble"
            jump_if_empty = postamble_label
        else:
            jump_if_empty = None

        optimized_code += SourceLine.read_multiline(loop.start(
            loop_cnt,
            indentation=self.config.indentation,
            fixup=num_exceptional,
            unroll=self.config.sw_pipelining.unroll,
            jump_if_empty=jump_if_empty,
            preamble_code=preamble_code,
            body_code=kernel_code,
            postamble_code=postamble_code,
            register_aliases=c.register_aliases))
        optimized_code += indented(kernel_code)
        optimized_code += SourceLine.read_multiline(loop.end(other_data,
            indentation=self.config.indentation))
        if postamble_label is not None:
            optimized_code += [ SourceLine(f"{postamble_label}:")
                .add_comment("end of loop kernel") ]
        optimized_code += indented(postamble_code)

        if self.config.sw_pipelining.unknown_iteration_count:
            optimized_code += indented(self.arch.Branch.unconditional(loop_lbl_end))
            for i in range(1, num_exceptional):
                exceptional = i * body
                c2 = c.copy()
                c2.sw_pipelining.enabled = False
                res = Heuristics.linear(exceptional, logger.getChild(f"exceptional_{i}"), c2)
                optimized_code += [SourceLine(f"{loop_lbl_iter(i)}:")]
                optimized_code += indented(res.code)
                optimized_code += [SourceLine(f"{loop_lbl_iter(i)}_end:")]
                if i != num_exceptional - 1:
                    optimized_code += indented(self.arch.Branch.unconditional(loop_lbl_end))
            optimized_code += [SourceLine(f"{loop_lbl_end}:")]

        self.last_result = SimpleNamespace()
        dfgc = DFGConfig(c)
        dfgc.inputs_are_outputs = True
        self.last_result.kernel_input_output = \
            list(DFG(kernel_code, logger.getChild("dfg_kernel_deps"), dfgc).inputs)

        self.source = early + optimized_code + late
        self.success = True<|MERGE_RESOLUTION|>--- conflicted
+++ resolved
@@ -412,9 +412,6 @@
         return body
 
     def fusion_region(self, start, end, **kwargs):
-<<<<<<< HEAD
-        """Run fusion callbacks on straightline code"""
-=======
         """ Run fusion callbacks on straightline code replacing certain
         instruction (sequences) with an alternative. These replacements are
         defined in the architectural model by setting an instruction class'
@@ -426,7 +423,6 @@
             end: The label marking the end of the part of the code to apply
                   fusion to.
         """
->>>>>>> 097fde49
         logger = self.logger.getChild(f"ssa_{start}_{end}")
         pre, body, post = AsmHelper.extract(self.source, start, end)
 
@@ -437,9 +433,6 @@
         assert SourceLine.is_source(self.source)
 
     def fusion_loop(self, loop_lbl, **kwargs):
-<<<<<<< HEAD
-        """Run fusion callbacks on loop body"""
-=======
         """Run fusion callbacks on loop body replacing certain instruction
         (sequences) with an alternative. These replacements are defined in the
         architectural model by setting an instruction class' global_fusion_cb.
@@ -447,7 +440,6 @@
         Args:
             loop_lbl: Label of loop to which the fusions are applied to. 
         """
->>>>>>> 097fde49
         logger = self.logger.getChild(f"ssa_loop_{loop_lbl}")
 
         pre , body, post, _, other_data, loop = \
