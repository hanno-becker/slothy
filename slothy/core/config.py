--- conflicted
+++ resolved
@@ -1021,12 +1021,6 @@
             For example, on Armv7-M microcontrollers it can be useful to spill
             from the GPR file to the FPR file.
 
-<<<<<<< HEAD
-            The type of this configuration option is architecture dependent.
-            You should consult the `Spill` class in the target architecture
-            model to understand the options."""
-            return self._spill_type
-=======
             It is expected that this option is set as a dictionary, for example,
             with the key determining whether the spills are supposed to be to
             the stack or to the FPR file, and the value defining a starting
@@ -1039,7 +1033,6 @@
                 return {}
             else:
                 return self._spill_type
->>>>>>> 9d002505
 
         @property
         def minimize_spills(self):
