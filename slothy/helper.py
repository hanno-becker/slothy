--- conflicted
+++ resolved
@@ -28,10 +28,7 @@
 import re
 import subprocess
 import logging
-<<<<<<< HEAD
 from sympy import simplify
-=======
->>>>>>> 76f3043a
 from abc import ABC, abstractmethod
 
 from slothy.targets.common import *
@@ -1225,18 +1222,11 @@
         pre  = []
         body = []
         post = []
-<<<<<<< HEAD
-=======
         # candidate lines for the end of the loop
->>>>>>> 76f3043a
         loop_end_candidates = []
         loop_lbl_regexp_txt = self.lbl_regex
         loop_lbl_regexp = re.compile(loop_lbl_regexp_txt)
 
-<<<<<<< HEAD
-        # TODO: Allow other forms of looping
-=======
->>>>>>> 76f3043a
         # end_regex shall contain group cnt as the counter variable
         loop_end_regexp_txt = self.end_regex
         loop_end_regexp = [re.compile(txt) for txt in loop_end_regexp_txt]
@@ -1265,10 +1255,7 @@
             if state == 1:
                 p = loop_end_regexp[loop_end_ctr].match(l_str)
                 if p is not None:
-<<<<<<< HEAD
-=======
                     # Case: We may have encountered part of the loop end
->>>>>>> 76f3043a
                     # collect all named groups
                     self.additional_data = self.additional_data | p.groupdict()
                     loop_end_ctr += 1
@@ -1277,14 +1264,11 @@
                         state = 2
                     continue
                 elif loop_end_ctr > 0 and l_str != "":
-<<<<<<< HEAD
-=======
                     # Case: The sequence of loop end candidates was interrupted
                     #       i.e., we found a false-positive or this is not a proper loop
                     
                     # The loop end candidates are not part of the loop, meaning
                     # they belonged to the body
->>>>>>> 76f3043a
                     body += loop_end_candidates
                     self.additional_data = {}
                     loop_end_ctr = 0
