#
# Copyright (c) 2022 Arm Limited
# Copyright (c) 2022 Hanno Becker
# Copyright (c) 2023 Amin Abdulrahman, Matthias Kannwischer
# SPDX-License-Identifier: MIT
#
# Permission is hereby granted, free of charge, to any person obtaining a copy
# of this software and associated documentation files (the "Software"), to deal
# in the Software without restriction, including without limitation the rights
# to use, copy, modify, merge, publish, distribute, sublicense, and/or sell
# copies of the Software, and to permit persons to whom the Software is
# furnished to do so, subject to the following conditions:
#
# The above copyright notice and this permission notice shall be included in all
# copies or substantial portions of the Software.
#
# THE SOFTWARE IS PROVIDED "AS IS", WITHOUT WARRANTY OF ANY KIND, EXPRESS OR
# IMPLIED, INCLUDING BUT NOT LIMITED TO THE WARRANTIES OF MERCHANTABILITY,
# FITNESS FOR A PARTICULAR PURPOSE AND NONINFRINGEMENT. IN NO EVENT SHALL THE
# AUTHORS OR COPYRIGHT HOLDERS BE LIABLE FOR ANY CLAIM, DAMAGES OR OTHER
# LIABILITY, WHETHER IN AN ACTION OF CONTRACT, TORT OR OTHERWISE, ARISING FROM,
# OUT OF OR IN CONNECTION WITH THE SOFTWARE OR THE USE OR OTHER DEALINGS IN THE
# SOFTWARE.
#
# Author: Hanno Becker <hannobecker@posteo.de>
#

import re
import subprocess
import logging
<<<<<<< HEAD
from sympy import simplify
=======
from abc import ABC, abstractmethod

from slothy.targets.common import *
>>>>>>> 397685fd

class SourceLine:
    """Representation of a single line of source code"""

    def _extract_comments_from_text(self):
        if not "//" in self._raw:
            return
        s = list(self._raw.split("//"))
        self._raw = s[0]
        self._comments += map(str.lstrip, s[1:])
        self._trim_comments()

    def _extract_indentation_from_text(self):
        old = self._raw
        new = old.lstrip()
        self._indentation += len(old) - len(new)
        self._raw = new

    @staticmethod
    def _parse_tags_in_string(s, tags):
        def parse_value(v):
            if v.lower() == "true":
                return True
            if v.lower() == "false":
                return False
            if v.isnumeric():
                return int(v)
            return v

        def tag_value_callback(g):
            tag = g.group("tag")
            value = parse_value(g.group("value"))
            tags[tag] = value
            return ""

        def tag_list_callback(g):
            tag = g.group("tag")
            values = list(map(parse_value, g.group("value").split(',')))
            tags[tag] = values
            return ""

        def tag_callback(g):
            tag = g.group("tag")
            tags[tag] = True
            return ""

        tag_value_regexp_txt = r"@slothy:(?P<tag>(\w|-)+)=(?P<value>[a-zA-Z_0-9\\()]+)"
        tag_list_regexp_txt = r"@slothy:(?P<tag>(\w|-)+)=\[(?P<value>.+)\]"
        tag_regexp_txt = r"@slothy:(?P<tag>(\w|-)+)"
        s = re.sub(tag_value_regexp_txt, tag_value_callback, s)
        s = re.sub(tag_list_regexp_txt, tag_list_callback, s)
        s = re.sub(tag_regexp_txt, tag_callback, s)
        return s

    def _strip_comments(self):
        self._comments = list(map(str.lstrip, self._comments))

    def _trim_comments(self):
        self._strip_comments()
        self._comments = list(filter(lambda s: s != "", self._comments))

    def _extract_tags_from_comments(self):
        tags = {}
        self._comments = list(map(lambda c: SourceLine._parse_tags_in_string(c, tags),
            self._comments))
        self._trim_comments()
        self.add_tags(tags)

    def reduce(self):
        """Extract metadata (tags, comments, indentation) from raw text

        The extracted components get retracted from the text."""
        self._extract_indentation_from_text()
        self._extract_comments_from_text()
        self._extract_tags_from_comments()
        return self

    def add_comment(self, comment):
        """Add a comment to the metadata of a source line"""
        self._comments.append(comment)
        return self

    def add_comments(self, comments):
        """Add one or more comments to the metadata of a source line"""
        for c in comments:
            self.add_comment(c)
        return self

    def set_comments(self, comments):
        """Set comments for source line.

        Overwrites existing comments."""
        self._comments = comments
        return self

    def set_comment(self, comment):
        """Set single comment for source line.

        Overwrites existing comments."""
        self.set_comments([comment])
        return self

    def __init__(self, s, reduce=True):
        """Create source line from string"""
        assert isinstance(s, str)

        self._raw = s
        self._tags = {}
        self._indentation = 0
        self._fixlength = None
        self._comments = []

        if reduce is True:
            self.reduce()

    def set_tag(self, tag, value=True):
        """Set source line tag"""
        self._tags[tag] = value
        return self

    def set_length(self, length):
        """Set the padded length of the text component of the source line

        When printing the source line with to_string(), the source text will be
        whitespace padded to the specified length before adding comments and tags.
        This allows to print multiple commented source lines with a uniform
        indentation for the comments, improving readability."""
        self._fixlength = length
        return self

    @property
    def tags(self):
        """Return the list of tags for the source line

        Tags are source annotations of the form @slothy:(tag[=value]?).
        """
        return self._tags
    @tags.setter
    def tags(self, v):
        self._tags = v

    @property
    def comments(self):
        """Return the list of comments for the source line"""
        return self._comments
    @comments.setter
    def comments(self, v):
        self._comments = v

    def has_text(self):
        """Indicates if the source line constaints some text"""
        return self._raw.strip() != ""

    @property
    def indentation(self):
        """Returns the current level of indentation for the source line"""
        return self._indentation

    @property
    def text(self):
        """Returns the (non-metadata) text in the source line"""
        return self._raw

    def to_string(self, indentation=True, comments=True, tags=True):
        """Convert source line to a string

        This includes formatting the metadata in a way reversing the
        parsing done in the _extract_xxx() routines."""
        if self._fixlength is None:
            core = self._raw
        else:
            core = f"{self._raw:{self._fixlength}s}"

        indentation = ' ' * self._indentation \
            if indentation is True else ""

        double_comments = filter(lambda t: not t.startswith("/"), self._comments)
        triple_comments = map(lambda s: (" " + s[1:].strip()).rstrip(),
                              filter(lambda t: t.startswith("/"), self._comments))

        additional = []

        if comments is True:
            additional += list(map(lambda s: f"// {s}", double_comments))
            additional += list(map(lambda s: f"///{s}", triple_comments))

        if tags is True:
            def print_tag_value(tv):
                t, v = tv
                if v is True:
                    return f"// @slothy:{t}"
#                if isinstance(v, list):
#                    return f"// @slothy:{t}=[{','.join(v)}]"
                return f"// @slothy:{t}={v}"
            additional += list(map(print_tag_value, self._tags.items()))

        add_str = ' '.join(additional)

        return f"{indentation}{core}{add_str}".rstrip()

    def __str__(self):
        raise AsmHelperException("Forbid str(SourceLine) for now -- call SourceLine.to_string() "
                                 "explicitly and indicate if indentation, comments and tags "
                                 "should be printed as well.")

    @staticmethod
    def reduce_source(src):
        """Extract metadata (e.g. indentation, tags, comments) from source lines"""
        assert SourceLine.is_source(src)
        for l in src:
            l.reduce()
        return [ l for l in src if l.has_text() and
                 not AsmHelper.is_alignment_directive(l) and
                 not AsmHelper.is_allocation_directive(l) ]

    @staticmethod
    def log(name, s, logger=None, err=False):
        """Send source to logger"""
        assert isinstance(s, list)
        if err:
            fun = logger.error
        else:
            fun = logger.debug
        if len(s) == 0:
            return
        fun(f"Dump: {name}")
        for l in s:
            fun(f"> {l.to_string()}")

    def set_text(self, s):
        """Set the text of the source line

        This only affects the instruction text of the source line, but leaves
        metadata (such as comments, indentation or tags) unmodified."""
        self._raw = s
        return self

    def transform_text(self, f):
        """Apply transformation f to text of source line."""
        self._raw=f(self._raw)

    def add_text(self, s):
        """Add text to a source line

        This only affects the instruction text of the source line, but leaves
        metadata (such as comments, indentation or tags) unmodified."""
        self._raw += " " + s
        return self

    @property
    def is_escaped(self):
        """Indicates if line text ends with a backslash"""
        return self.text.endswith("\\")

    def remove_escaping(self):
        """Remove escape character at end of line, if present"""
        if not self.is_escaped:
            return self
        self._raw = self._raw[:-1]
        return self

    def __len__(self):
        return len(self._raw)

    def copy(self):
        """Create a copy of a source line"""
        return SourceLine(self._raw)                \
                .add_tags(self._tags.copy())        \
                .set_indentation(self._indentation) \
                .add_comments(self._comments.copy())\
                .set_length(self._fixlength)

    @staticmethod
    def read_multiline(s, reduce=True):
        """Parse multi-line string or array of strings into list of SourceLine instances"""
        if isinstance(s, str):
            # Retain newline termination
            terminated_by_newline = (len(s) > 0 and s[-1] == '\n')
            s = s.splitlines()
            if terminated_by_newline:
                s.append("")

        return SourceLine.merge_escaped_lines([ SourceLine(l, reduce=reduce) for l in s ])

    @staticmethod
    def merge_escaped_lines(s):
        """Merge lines ending in a backslash with subsequent line(s)"""
        assert SourceLine.is_source(s)
        res = []
        cur = None
        for l in s:
            if cur is not None:
                cur.add_text(l.text)
                cur.add_tags(l.tags)
                cur.add_comments(l.comments)
            else:
                cur = l.copy()
            if cur.is_escaped:
                cur.remove_escaping()
            else:
                res.append(cur)
                cur = None
        assert cur is None
        return res

    @staticmethod
    def copy_source(s):
        """Create a copy of a list of source lines"""
        assert SourceLine.is_source(s)
        return [ l.copy() for l in s ]

    @staticmethod
    def write_multiline(s, comments=True, indentation=True, tags=True):
        """Write source as multiline string"""
        return '\n'.join(map(lambda t: t.to_string(
            comments=comments, tags=tags, indentation=indentation), s))

    def set_indentation(self, indentation):
        """Set the indentation (in number of spaces) to be used in to_string()"""
        self._indentation = indentation
        return self

    def add_tags(self, tags):
        """Add one or more tags to the metadata of the source line

        tags must be a tag:value dictionary."""
        self._tags = {**self._tags, **tags}
        return self

    def add_tag(self, tag, value):
        """Add a single tag-value pair to the metadata of the source line

        If a tag is already specified, it is overwritten."""
        return self.add_tags({ tag: value })

    def inherit_tags(self, l):
        """Inhertis the tags from another source line

        In case of overlapping tags, source line l takes precedence."""
        assert SourceLine.is_source_line(l)
        self.add_tags(l.tags)
        return self

    def inherit_comments(self, l):
        """Inhertis the comments from another source line"""
        assert SourceLine.is_source_line(l)
        self.add_comments(l.comments)
        return self

    @staticmethod
    def apply_indentation(source, indentation):
        """Apply consistent indentation to assembly source"""
        assert SourceLine.is_source(source)
        if indentation is None:
            return source
        assert isinstance(indentation, int)
        return [ l.copy().set_indentation(indentation) for l in source ]

    @staticmethod
    def drop_tags(source):
        """Drop all tags from a source"""
        assert SourceLine.is_source(source)
        for l in source:
            l.tags = {}
        return source

    @staticmethod
    def split_semicolons(s):
        """"Split the text of a source line at semicolons

        The resulting source lines inherit their metadata from the caller."""
        assert SourceLine.is_source(s)
        res = []
        for line in s:
            for l in line.text.split(';'):
                t = line.copy()
                t.set_text(l)
                res.append(t)
        return res

    @staticmethod
    def is_source(s):
        """Check if parameter is a list of SourceLine instances"""
        if isinstance(s, list) is False:
            return False
        for t in s:
            if isinstance(t, SourceLine) is False:
                return False
        return True

    @staticmethod
    def is_source_line(s):
        """Checks if the parameter is a SourceLine instance"""
        return isinstance(s, SourceLine)

class NestedPrint():
    """Helper for recursive printing of structures"""
    def __str__(self):
        top = [ self.__class__.__name__ + ":" ]
        res = []
        indent = ' ' * 8
        for name, value in vars(self).items():
            res += f"{name}: {value}".splitlines()
        res = top + [ indent + r for r in res ]
        return '\n'.join(res)
    def log(self, fun):
        """Pass self-description line-by-line to logging function"""
        for l in str(self).splitlines():
            fun(l)

class LockAttributes:
    """Base class adding support for 'locking' the set of attributes, that is,
       preventing the creation of any further attributes. Note that the modification
       of already existing attributes remains possible.

       Our primary use case is for configurations, where this class is used to catch typos
       in the user configuration."""
    def __init__(self):
        self.__dict__["_locked"] = False
        self._locked = False
    def lock(self):
        """Lock set of attributes"""
        self._locked = True
    def __setattr__(self, attr, val):
        if self._locked and attr not in dir(self):
            varlist = [v for v in dir(self) if not v.startswith("_") ]
            varlist = '\n'.join(map(lambda x: '* ' + x, varlist))
            raise TypeError(f"Unknown attribute {attr}. \nValid attributes are:\n{varlist}")
        if self._locked and attr == "_locked":
            raise TypeError("Can't unlock an object")
        object.__setattr__(self,attr,val)

class AsmHelperException(Exception):
    """An exception encountered during an assembly helper"""

class AsmHelper():
    """Some helper functions for dealing with assembly"""

    _REGEXP_ALIGN_TXT = r"^\s*\.(?:p2)?align"
    _REGEXP_ALIGN = re.compile(_REGEXP_ALIGN_TXT)

    @staticmethod
    def find_indentation(source):
        """Attempts to find the prevailing indentation in a piece of assembly"""

        def get_indentation(l):
            return len(l) - len(l.lstrip())

        source = map(SourceLine.to_string, source)

        # Remove empty lines
        source = list(filter(lambda t: t.strip() != "", source))
        l = len(source)

        if l == 0:
            return None

        indentations = list(map(get_indentation, source))

        # Some labels may use a different indentation -- here, we just check if
        # there's a dominant indentation
        top_start = (3 * l) // 4
        indentations.sort()
        indentations = indentations[top_start:]

        if indentations[0] == indentations[-1]:
            return indentations[0]

        return None

    @staticmethod
    def rename_function(source, old_funcname, new_funcname):
        """Rename function in assembly snippet"""

        # For now, just replace function names line by line
        def change_funcname(line):
            s = line.text
            s = re.sub( f"{old_funcname}:", f"{new_funcname}:", s)
            s = re.sub( f"\\.global(\\s+){old_funcname}", f".global\\1{new_funcname}", s)
            s = re.sub( f"\\.type(\\s+){old_funcname}", f".type\\1{new_funcname}", s)
            return line.copy().set_text(s)
        return [ change_funcname(s) for s in source ]

    @staticmethod
    def is_alignment_directive(line):
        """Checks is source line is an alignment directive `.[p2]align _`"""
        assert SourceLine.is_source_line(line)
        return AsmHelper._REGEXP_ALIGN.match(line.text) is not None

    @staticmethod
    def is_allocation_directive(line):
        """Checks is source line is an allocation directive. """
        assert SourceLine.is_source_line(line)
        return (AsmAllocation.is_allocation(line) or
                AsmAllocation.is_deallocation(line))

    @staticmethod
    def extract(source, lbl_start=None, lbl_end=None):
        """Extract code between two labels from an assembly source"""
        pre, body, post = AsmHelper._extract_core(source, lbl_start, lbl_end)
        return pre, body, post

    @staticmethod
    def _extract_core(source, lbl_start=None, lbl_end=None):
        pre  = []
        body = []
        post = []

        lines = iter(source)
        if lbl_start is None and lbl_end is None:
            body = source
            return pre, body, post

        loop_lbl_regexp_txt = r"^\s*(?P<label>\w+)\s*:(?P<remainder>.*)$"
        loop_lbl_regexp = re.compile(loop_lbl_regexp_txt)
        l = None
        keep = False
        state = 0 # 0: haven't found initial label yet, 1: between labels, 2: after snd label

        # If no start label is provided, scan from the start to the end label
        if lbl_start is None:
            state = 1

        idx=0
        while True:
            idx += 1
            if not keep:
                l = next(lines, None)
            if l is None:
                break
            l_str = l.text
            keep = False
            if state == 2:
                post.append(l)
                continue
            expect_label = [ lbl_start, lbl_end ][state]
            cur_buf = [ pre, body ][state]
            p = loop_lbl_regexp.match(l_str)
            if p is not None and p.group("label") == expect_label:
                l = l.copy().set_text(p.group("remainder"))
                keep = True
                state += 1
                continue
            cur_buf.append(l)
            continue

        if state < 2:
            if lbl_start is not None and lbl_end is not None:
                raise AsmHelperException(f"Failed to identify region {lbl_start}-{lbl_end}")
            if state == 0:
                if lbl_start is not None:
                    lbl = lbl_start
                else:
                    lbl = lbl_end
                raise AsmHelperException(f"Couldn't find label {lbl}")

        return pre, body, post

class AsmAllocation():
    """Helper for tracking register aliases via .req and .unreq"""

    _REGEXP_REQ_TXT = r"\s*(?P<alias>\w+)\s+\.req\s+(?P<reg>\w+)"
    _REGEXP_UNREQ_TXT = r"\s*\.unreq\s+(?P<alias>\w+)"

    _REGEXP_REQ   = re.compile(_REGEXP_REQ_TXT)
    _REGEXP_UNREQ = re.compile(_REGEXP_UNREQ_TXT)

    def __init__(self):
        self.allocations = {}

    def _add_allocation(self, alias, reg):
        if alias in self.allocations:
            raise AsmHelperException(f"Double definition of alias {alias}")
        if reg in self.allocations:
            reg_name = self.allocations[reg]
        else:
            reg_name = reg
        self.allocations[alias] = reg_name

    def _remove_allocation(self, alias):
        if not alias in self.allocations:
            raise AsmHelperException(f"Couldn't find alias {alias} --"
                                     " .unreq without .req in your source?")
        del self.allocations[alias]

    @staticmethod
    def check_allocation(line):
        """Check if an assembly line is a .req directive. Return the pair
        of alias and register, if so. Otherwise, return None."""
        assert SourceLine.is_source_line(line)

        p = AsmAllocation._REGEXP_REQ.match(line.text)
        if p is not None:
            alias = p.group("alias")
            reg = p.group("reg")
            return alias, reg

        return None

    @staticmethod
    def check_deallocation(line):
        """Check if an assembly line is an .unreq directive. Return
        the deallocated alias, if so. Otherwise, return None."""
        assert SourceLine.is_source_line(line)

        p = AsmAllocation._REGEXP_UNREQ.match(line.text)
        if p is not None:
            alias = p.group("alias")
            return alias

        return None

    @staticmethod
    def is_allocation(line):
        return AsmAllocation.check_allocation(line) is not None

    @staticmethod
    def is_deallocation(line):
        return AsmAllocation.check_deallocation(line) is not None

    def parse_line(self, line):
        """Check if an assembly line is a .req .unreq directive, and update the
        alias dictionary accordingly. Otherwise, do nothing."""
        assert SourceLine.is_source_line(line)

        r = AsmAllocation.check_allocation(line)
        if r is not None:
            alias, reg = r
            self._add_allocation(alias,reg)
            return

        r = AsmAllocation.check_deallocation(line)
        if r is not None:
            alias = r
            self._remove_allocation(alias)
            return

        # We ignore everything else

    def parse(self, src):
        """Build register alias dictionary from assembly source"""
        for s in src:
            self.parse_line(s)

    @staticmethod
    def parse_allocs(src):
        """"Parse register aliases in assembly source into AsmAllocation object."""
        allocs = AsmAllocation()
        allocs.parse(src)
        return allocs.allocations

    @staticmethod
    def unfold_all_aliases(aliases, src):
        """Unfold aliases in assembly source"""
        def _apply_single_alias_to_line(alias_from, alias_to, src):
            return re.sub(f"(\\W){alias_from}(\\W|\\Z)", f"\\1{alias_to}\\2", src)
        def _apply_multiple_aliases_to_line(line):
            for (alias_from, alias_to) in aliases.items():
                line = _apply_single_alias_to_line(alias_from, alias_to, line)
            return line
        res = []
        for line in src:
            t = line.copy()
            t.set_text(_apply_multiple_aliases_to_line(line.text))
            res.append(t)
        return res

class BinarySearchLimitException(Exception):
    """Binary search has exceeded its limit without finding a solution"""

def binary_search(func, threshold=256, minimum=-1, start=0, precision=1,
                  timeout_below_precision=None):
    """Conduct a binary search"""
    start = max(start,minimum)
    last_failure = minimum
    val = start
    # Find _some_ version that works
    while True:
        if val > threshold:
            raise BinarySearchLimitException
        def double_val(val):
            if val == 0:
                return 1
            return 2*val
        success, result = func(val)
        if success:
            last_success = val
            last_success_core = result
            break
        last_failure = val
        val = double_val(val)
    # Find _first_ version that works
    while last_success - last_failure > 1:
        timeout = None
        if last_success - last_failure <= precision:
            if timeout_below_precision is None:
                break
            timeout = timeout_below_precision
        val = last_failure + ( last_success - last_failure ) // 2
        success, result = func(val, timeout=timeout)
        if success:
            last_success = val
            last_success_core = result
        else:
            last_failure = val
    return last_success, last_success_core

class AsmMacro():
    """Helper class for parsing and applying assembly macros"""

    def __init__(self, name, args, body):
        self.name = name
        self.args = args
        self.body = body

    def __call__(self,args_dict):

        def prepare_value(a):
            a = a.strip()
            a = a.replace("\\","\\\\")
            if a.startswith("\\") and not "\\\\()" in a:
                a = a + "\\\\()"
            return a

        def apply_arg(l, arg, val):
            l = re.sub(f"\\\\{arg}\\\\\(\)", val, l)
            l = re.sub(f"\\\\{arg}(\\W|$)",val + "\\1", l)
            l = l.replace("\\()\\()", "\\()")
            return l

        def apply_args(l):
            for arg in self.args:
                val = prepare_value(args_dict[arg])
                if not isinstance(l, list):
                    l = apply_arg(l, arg, val)
                else:
                    l = list(map(lambda x: apply_arg(x, arg, val), l))
            return l

        output = []
        for line in self.body:
            t = line.copy()
            t.transform_text(apply_args)
            t.tags = { k:apply_args(v) for (k,v) in t.tags.items() }
            output.append(t)
        return output

    def __repr__(self):
        return self.name

    def unfold_in(self, source, change_callback=None, inherit_comments=False):
        """Unfold all applications of macro in assembly source"""
        assert SourceLine.is_source(source)

        macro_regexp_txt = rf"^\s*{self.name}"
        arg_regexps = []
        if self.args == [""]:
            while True:
                continue

        if len(self.args) > 0:
            macro_regexp_txt = macro_regexp_txt + "\\s+"

        for arg in self.args:
            arg_regexps.append(rf"\s*(?P<{arg}>[^,]+)\s*")

        macro_regexp_txt += '(,|\s)'.join(arg_regexps)
        macro_regexp = re.compile(macro_regexp_txt)

        output = []

        indentation_regexp_txt = r"^(?P<whitespace>\s*)($|\S)"
        indentation_regexp = re.compile(indentation_regexp_txt)

        # Go through source line by line and check if there's a macro invocation
        for l in source:
            assert SourceLine.is_source_line(l)

            if l.has_text():
                p = macro_regexp.match(l.text)
            else:
                p = None

            if p is None:
                output.append(l)
                continue
            if change_callback:
                change_callback()
            # Try to keep indentation
            repl = self(p.groupdict())
            for l0 in repl:
                l0.set_indentation(l.indentation)
                l0.inherit_tags(l)
                if inherit_comments is True:
                    l0.inherit_comments(l)
            output += repl

        return output

    @staticmethod
    def unfold_all_macros(macros, source, **kwargs):
        """Unfold list of macros in assembly source"""
        assert isinstance(macros, list)
        assert SourceLine.is_source(source)
        def list_of_instances(l,c):
            return isinstance(l,list) and all(map(lambda m: isinstance(m,c), l))
        def dict_of_instances(l,c):
            return isinstance(l,dict) and list_of_instances(list(l.values()), c)
        if SourceLine.is_source(macros):
            macros = AsmMacro.extract(macros)
        if not dict_of_instances(macros, AsmMacro):
            raise AsmHelperException(f"Invalid argument: {macros}")

        change = True
        while change:
            change = False
            def cb():
                nonlocal change
                change = True
            for m in macros.values():
                source = m.unfold_in(source, change_callback=cb, **kwargs)
        return source

    @staticmethod
    def extract(source):
        """Parse all macro definitions in assembly source file"""

        macros = {}

        state = 0 # 0: Not in a macro 1: In a macro
        current_macro = None
        current_args = None
        current_body = None

        macro_start_regexp_txt = r"^\s*\.macro\s+(?P<name>\w+)(?P<args>.*)$"
        macro_start_regexp = re.compile(macro_start_regexp_txt)

        macro_end_regexp_txt = r"^\s*\.endm\s*$"
        macro_end_regexp = re.compile(macro_end_regexp_txt)

        for cur in source:
            cur_str = cur.text

            if state == 0:

                p = macro_start_regexp.match(cur_str)
                if p is None:
                    continue

                if cur.tags.get("no-unfold", None) is not None:
                    continue

                current_args = [ a.strip() for a in re.split(r'\s|\,', p.group("args")) if a.strip() != ""]
                current_macro = p.group("name")
                current_body = []

                if current_args == ['']:
                    current_args = []

                state = 1
                continue

            if state == 1:
                p = macro_end_regexp.match(cur_str)
                if p is None:
                    current_body.append(cur)
                    continue

                macros[current_macro] = AsmMacro(current_macro, current_args, current_body)

                current_macro = None
                current_body = None
                current_args = None

                state = 0
                continue

        return macros

    @staticmethod
    def extract_from_file(filename):
        """Parse all macro definitions in assembly file"""
        with open(filename,"r",encoding="utf-8") as f:
            res = AsmMacro.extract(f.read().splitlines())
        return res
    

class AsmIfElse():
    _REGEXP_IF_TXT = r"\s*\.if\s+(?P<cond>.*)"
    _REGEXP_ELSE_TXT = r"\s*\.else"
    _REGEXP_ENDIF_TXT = r"\s*\.endif"

    _REGEXP_IF    = re.compile(_REGEXP_IF_TXT)
    _REGEXP_ELSE  = re.compile(_REGEXP_ELSE_TXT)
    _REGEXP_ENDIF = re.compile(_REGEXP_ENDIF_TXT)
    
    @staticmethod
    def check_if(line):
        """Check if an assembly line is a .req directive. Return the pair
        of alias and register, if so. Otherwise, return None."""
        assert SourceLine.is_source_line(line)

        p = AsmIfElse._REGEXP_IF.match(line.text)
        if p is not None:
            return p.group("cond")
        return None
    
    @staticmethod
    def is_if(line):
        return AsmIfElse.check_if(line) is not None
    
    @staticmethod
    def check_else(line):
        """Check if an assembly line is a .req directive. Return the pair
        of alias and register, if so. Otherwise, return None."""
        assert SourceLine.is_source_line(line)

        p = AsmIfElse._REGEXP_ELSE.match(line.text)
        if p is not None:
            return True
        return None
    
    @staticmethod
    def is_else(line):
        return AsmIfElse.check_else(line) is not None
    
    @staticmethod
    def check_endif(line):
        """Check if an assembly line is a .req directive. Return the pair
        of alias and register, if so. Otherwise, return None."""
        assert SourceLine.is_source_line(line)

        p = AsmIfElse._REGEXP_ENDIF.match(line.text)
        if p is not None:
            return True
        return None

    @staticmethod
    def is_endif(line):
        return AsmIfElse.check_endif(line) is not None
    
    @staticmethod
    def evaluate_condition(condition):
        """Evaluates the condition string and returns True or False."""
        try:
            # Evaluate the condition and return the result.
            return simplify(condition)
        except Exception as e:
            print(f"Error evaluating condition '{condition}': {e}")
            return False
    
    @staticmethod
    def process_instructions(instructions):
        """Processes a list of instructions with conditional statements."""
        output_lines = []
        skip_stack = []

        for instruction in instructions:
            if AsmIfElse.is_if(instruction):
                # Extract condition and evaluate it.
                condition = AsmIfElse.check_if(instruction)
                if AsmIfElse.evaluate_condition(condition):
                    skip_stack.append(False)
                else:
                    skip_stack.append(True)
                continue
            elif AsmIfElse.is_else(instruction):
                if skip_stack:
                    # Invert the top of the stack
                    skip_stack[-1] = not skip_stack[-1]
                continue  # Skip adding the .else line to output
            elif AsmIfElse.is_endif(instruction):
                if skip_stack:
                    skip_stack.pop()  # Exit the current .if block
                continue  # Skip adding the .endif line to output
            
            # Determine if the current line should be skipped
            if skip_stack and True in skip_stack:
                continue  # Skip lines when inside a false .if block

            # Add the line to output if not skipped
            output_lines.append(instruction)

        return output_lines

class CPreprocessor():
    """Helper class for the application of the C preprocessor"""

    magic_string_start = "SLOTHY_PREPROCESSED_REGION_BEGIN"
    magic_string_end = "SLOTHY_PREPROCESSED_REGION_END"

    @staticmethod
    def unfold(header, body, post, gcc, include=None):
        """Runs the concatenation of header and body through the preprocessor"""

        assert SourceLine.is_source(body)
        assert SourceLine.is_source(header)
        assert SourceLine.is_source(post)

        body_txt = SourceLine.write_multiline(body)
        header_txt = SourceLine.write_multiline(header)
        footer_txt = SourceLine.write_multiline(post)

        code_txt = '\n'.join([header_txt,
                              CPreprocessor.magic_string_start,
                              body_txt,
                              CPreprocessor.magic_string_end,
                              footer_txt])

        if include is None:
            include = []
            # Ignore #include's
            code_txt = code_txt.replace("#include","//#include")
        else:
            include = ["-I", include]

        cmd = [gcc] + include + ["-E", "-CC", "-x", "assembler-with-cpp","-"]

        # Pass -CC to keep comments
        r = subprocess.run(cmd, input=code_txt, text=True, capture_output=True, check=True)

        unfolded_code = r.stdout.split('\n')
        magic_idx_start = unfolded_code.index(CPreprocessor.magic_string_start)
        magic_idx_end = unfolded_code.index(CPreprocessor.magic_string_end)
        unfolded_code = unfolded_code[magic_idx_start+1:magic_idx_end]

        return [SourceLine(r) for r in unfolded_code]

class LLVM_Mca_Error(Exception):
    """Exception thrown if llvm-mca subprocess fails"""

class LLVM_Mca():
    """Helper class for the application of the LLVM MCA tool"""

    @staticmethod
    def run(header, body, mca_binary, arch, cpu, log, full=False, issue_width=None):
        """Runs LLVM-MCA tool on body and returns result as array of strings"""

        LLVM_MCA_BEGIN = SourceLine("").add_comment("LLVM-MCA-BEGIN")
        LLVM_MCA_END = SourceLine("").add_comment("LLVM-MCA-END")

        data = SourceLine.write_multiline(header + [LLVM_MCA_BEGIN] + body + [LLVM_MCA_END])

        try:
            if full is False:
                args = ["--instruction-info=0", "--dispatch-stats=0", "--timeline=1", "--timeline-max-cycles=0",
                            "--timeline-max-iterations=3"]
            else:
                args = ["--all-stats", "--all-views", "--bottleneck-analysis", "--timeline=1", "--timeline-max-cycles=0", "--timeline-max-iterations=3"]
            if issue_width is not None:
                args += ["--dispatch", str(issue_width)]
            r = subprocess.run([mca_binary, f"--mcpu={cpu}", f"--march={arch}"] + args,
                            input=data, text=True, capture_output=True, check=True)
        except subprocess.CalledProcessError as exc:
            raise LLVM_Mca_Error from exc
        res = r.stdout.split('\n')
        return res

class Permutation():
    """Helper class for manipulating permutations"""

    @staticmethod
    def is_permutation(perm, sz):
        """Checks whether dictionary perm is a permutation of size sz."""
        err = False
        k = list(perm.keys())
        k.sort()
        v = list(perm.values())
        v.sort()
        if k != list(range(sz)):
            err = True
        if v != list(range(sz)):
            err = True
        if err:
            print(f"Keys:   {k}")
            print(f"Values: {v}")
        return err is False

    @staticmethod
    def permutation_id(sz):
        """Return the identity permutation of size sz."""
        return { i:i for i in range(sz) }

    @staticmethod
    def permutation_comp(p_b, p_a):
        """Compose two permutations.

        This computes 'p_b o p_a', that is, 'p_a first, then p_b'."""
        l_a = len(p_a.values())
        l_b = len(p_b.values())
        assert l_a == l_b
        return { i:p_b[p_a[i]] for i in range(l_a) }

    @staticmethod
    def permutation_pad(perm,pre,post):
        """Pad permutation with identity permutation at front and back"""
        s = len(perm.values())
        r = {}
        r = r | { pre + i : pre + j for (i,j) in perm.items() if isinstance(i, int) }
        r = r | { i:i for i in range(pre) }
        r = r | { i:i for i in map(lambda i: i + s + pre, range(post)) }
        return r

    @staticmethod
    def permutation_move_entry_forward(l, idx_from, idx_to):
        """Create transposition permutation"""
        assert idx_to <= idx_from
        res = {}
        res = res | { i:i for i in range(idx_to) }
        res = res | { i:i+1 for i in range(idx_to,  idx_from) }
        res = res | { idx_from : idx_to }
        res = res | { i:i for i in range (idx_from + 1, l) }
        return res

    @staticmethod
    def iter_swaps(p, n):
        """Iterate over all inputs that have their order reversed by
        the permutation."""
        return ((i,j,p[i],p[j]) for i in range(n) for j in range(n) \
            if i < j and p[j] < p[i])


class DeferHandler(logging.Handler):
    """Handler collecting all records produced by a logger and relaying
    them to the same or different logger later."""
    def __init__(self):
        super().__init__()
        self._records = []
    def emit(self, record):
        self._records.append(record)
    def forward(self, logger):
        """Send all captured records to the given logger."""
        for r in self._records:
            logger.handle(r)
    def forward_to_file(self, log_label, filename, lvl=logging.DEBUG):
        """Store all captured records in a file."""
        l = logging.getLogger(log_label)
        l.setLevel(lvl)
        h = logging.FileHandler(filename)
        h.setLevel(lvl)
        l.addHandler(h)
        self.forward(l)


class Loop(ABC):
    def __init__(self, lbl_start="1", lbl_end="2", loop_init="lr"):
        self.lbl_start = lbl_start
        self.lbl_end   = lbl_end
        self.loop_init = loop_init

    @abstractmethod
    def start(self, loop_cnt, indentation=0, fixup=0, unroll=1, jump_if_empty=None):
        """Emit starting instruction(s) and jump label for loop"""
        pass

    @abstractmethod
    def end(self, other, indentation=0):
        """Emit compare-and-branch at the end of the loop"""
        pass
    
    def _extract(self, source, lbl):
        """Locate a loop with start label `lbl` in `source`.```"""
        assert isinstance(source, list)
        
        # additional_data will be assigned according to the capture groups from
        # loop_end_regexp. 
        additional_data = {}

        pre  = []
        body = []
        post = []
        loop_lbl_regexp_txt = self.lbl_regex
        loop_lbl_regexp = re.compile(loop_lbl_regexp_txt)

        # TODO: Allow other forms of looping
        # end_regex shall contain group cnt as the counter variable
        loop_end_regexp_txt = self.end_regex
        loop_end_regexp = [re.compile(txt) for txt in loop_end_regexp_txt]
        lines = iter(source)
        l = None
        keep = False
        state = 0 # 0: haven't found loop yet, 1: extracting loop, 2: after loop
        loop_end_ctr = 0
        while True:
            if not keep:
                l = next(lines, None)
            keep = False
            if l is None:
                break
            l_str = l.text
            assert isinstance(l, str) is False
            if state == 0:
                p = loop_lbl_regexp.match(l_str)
                if p is not None and p.group("label") == lbl:
                    l = l.copy().set_text(p.group("remainder"))
                    keep = True
                    state = 1
                else:
                    pre.append(l)
                continue
            if state == 1:
                p = loop_end_regexp[loop_end_ctr].match(l_str)
                if p is not None:
                    # collect all named groups
                    additional_data = additional_data | p.groupdict()
                    loop_end_ctr += 1
                    if loop_end_ctr == len(loop_end_regexp):
                        state = 2
                    continue
                body.append(l)
                continue
            if state == 2:
                post.append(l)
                continue
        if state < 2:
            raise FatalParsingException(f"Couldn't identify loop {lbl}")
        return pre, body, post, lbl, additional_data

    @staticmethod 
    def extract(source, lbl):
        for loop_type in Loop.__subclasses__():
            try:
                l = loop_type(lbl)
                # concatenate the extracted loop with an instance of the
                # identified loop_type, (l,) creates a tuple with one element to
                # merge with the tuple retuned by _extract
                return l._extract(source, lbl) + (l,)
            except FatalParsingException:
                logging.debug("Parsing loop type '%s'failed", loop_type)
                pass
                
        raise FatalParsingException(f"Couldn't identify loop {lbl}")<|MERGE_RESOLUTION|>--- conflicted
+++ resolved
@@ -28,13 +28,10 @@
 import re
 import subprocess
 import logging
-<<<<<<< HEAD
 from sympy import simplify
-=======
 from abc import ABC, abstractmethod
 
 from slothy.targets.common import *
->>>>>>> 397685fd
 
 class SourceLine:
     """Representation of a single line of source code"""
