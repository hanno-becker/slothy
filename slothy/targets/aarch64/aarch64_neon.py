--- conflicted
+++ resolved
@@ -3281,12 +3281,6 @@
 
     return core
 
-<<<<<<< HEAD
-# TODO: Test only...
-# veor.global_fusion_cb  = eor3_fusion_cb()
-
-def eor3_splitting_cb():
-=======
 def eor3_splitting_cb():
     """
     Example for a splitting call back. Allows to split one eor instruction with
@@ -3294,7 +3288,6 @@
     transformations in case of differences between uArchs. 
     Note: This is not used in any real (crypto) example. This is merely a PoC.
     """
->>>>>>> 097fde49
     def core(inst,t,log=None):
 
         d = inst.args_out[0]
@@ -3334,10 +3327,7 @@
 
     return core
 
-<<<<<<< HEAD
-=======
 # Can alternatively set veor3.global_fusion_cb to eor3_fusion_cb() here
->>>>>>> 097fde49
 veor3.global_fusion_cb  = eor3_splitting_cb()
 
 def iter_aarch64_instructions():
