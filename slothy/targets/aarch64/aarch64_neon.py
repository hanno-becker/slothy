#
# Copyright (c) 2022 Arm Limited
# Copyright (c) 2022 Hanno Becker
# Copyright (c) 2023 Amin Abdulrahman, Matthias Kannwischer
# SPDX-License-Identifier: MIT
#
# Permission is hereby granted, free of charge, to any person obtaining a copy
# of this software and associated documentation files (the "Software"), to deal
# in the Software without restriction, including without limitation the rights
# to use, copy, modify, merge, publish, distribute, sublicense, and/or sell
# copies of the Software, and to permit persons to whom the Software is
# furnished to do so, subject to the following conditions:
#
# The above copyright notice and this permission notice shall be included in all
# copies or substantial portions of the Software.
#
# THE SOFTWARE IS PROVIDED "AS IS", WITHOUT WARRANTY OF ANY KIND, EXPRESS OR
# IMPLIED, INCLUDING BUT NOT LIMITED TO THE WARRANTIES OF MERCHANTABILITY,
# FITNESS FOR A PARTICULAR PURPOSE AND NONINFRINGEMENT. IN NO EVENT SHALL THE
# AUTHORS OR COPYRIGHT HOLDERS BE LIABLE FOR ANY CLAIM, DAMAGES OR OTHER
# LIABILITY, WHETHER IN AN ACTION OF CONTRACT, TORT OR OTHERWISE, ARISING FROM,
# OUT OF OR IN CONNECTION WITH THE SOFTWARE OR THE USE OR OTHER DEALINGS IN THE
# SOFTWARE.
#
# Author: Hanno Becker <hannobecker@posteo.de>
#

"""
Partial SLOTHY architecture model for AArch64

Various arithmetic and LSU scalar and Neon instructions are included,
but many are still missing. The model is lazily growing with the workloads
that SLOTHY is being used for.

Adding new instructions is simple thanks to the generic AArch64Instruction
class which generates instruction parsers and writers from instruction templates
similar to those used in the Arm ARM.
"""

import logging
import inspect
import re
import math
from enum import Enum
from functools import cache

from slothy.helper import SourceLine
from sympy import simplify

from slothy.targets.common import *
from slothy.helper import Loop

<<<<<<< HEAD
=======
arch_name = "Arm_AArch64"
>>>>>>> 76f3043a
llvm_mca_arch = "aarch64"

class RegisterType(Enum):
    GPR = 1
    NEON = 2
    STACK_NEON = 3
    STACK_GPR = 4
    FLAGS = 5
    HINT = 6

    def __str__(self):
        return self.name
    def __repr__(self):
        return self.name

    @cache
    @staticmethod
    def spillable(reg_type):
        return reg_type in [RegisterType.GPR, RegisterType.NEON]

    @cache
    @staticmethod
    def list_registers(reg_type, only_extra=False, only_normal=False, with_variants=False):
        """Return the list of all registers of a given type"""

        qstack_locations = [ f"QSTACK{i}" for i in range(8) ]
        stack_locations  = [ f"STACK{i}"  for i in range(8) ]

        gprs_normal  = [ f"x{i}" for i in range(31) ] + ["sp"]
        vregs_normal = [ f"v{i}" for i in range(32) ]

        gprs_extra  = []
        vregs_extra = []

        gprs_variants = [ f"w{i}" for i in range(31) ]
        vregs_variants = [ f"q{i}" for i in range(32) ]

        gprs  = []
        vregs = []
        hints = [ f"t{i}" for i in range(100) ] + \
                [ f"t{i}{j}" for i in range(8) for j in range(8) ] + \
                [ f"t{i}_{j}" for i in range(16) for j in range(16) ]

        flags = ["flags"]
        if not only_extra:
            gprs  += gprs_normal
            vregs += vregs_normal
        if not only_normal:
            gprs  += gprs_extra
            vregs += vregs_extra
        if with_variants:
            gprs += gprs_variants
            vregs += vregs_variants

        return { RegisterType.GPR      : gprs,
                 RegisterType.STACK_GPR : stack_locations,
                 RegisterType.STACK_NEON : qstack_locations,
                 RegisterType.NEON      : vregs,
                 RegisterType.HINT      : hints,
                 RegisterType.FLAGS     : flags}[reg_type]

    @staticmethod
    def find_type(r):
        """Find type of architectural register"""

        if r.startswith("hint_"):
            return RegisterType.HINT

        for ty in RegisterType:
            if r in RegisterType.list_registers(ty):
                return ty

        return None

    @staticmethod
    def is_renamed(ty):
        """Indicate if register type should be subject to renaming"""
        if ty == RegisterType.HINT:
            return False
        return True

    @staticmethod
    def from_string(string):
        """Find registe type from string"""
        string = string.lower()
        return { "qstack"    : RegisterType.STACK_NEON,
                 "stack"     : RegisterType.STACK_GPR,
                 "neon"      : RegisterType.NEON,
                 "gpr"       : RegisterType.GPR,
                 "hint"      : RegisterType.HINT,
                 "flags"     : RegisterType.FLAGS}.get(string,None)

    @staticmethod
    def default_reserved():
        """Return the list of registers that should be reserved by default"""
        return set(["flags", "sp"] + RegisterType.list_registers(RegisterType.HINT))

    @staticmethod
    def default_aliases():
        "Register aliases used by the architecture"
        return {}

class Branch:
    """Helper for emitting branches"""

    @staticmethod
    def if_equal(cnt, val, lbl):
        """Emit assembly for a branch-if-equal sequence"""
        yield f"cmp {cnt}, #{val}"
        yield f"b.eq {lbl}"

    @staticmethod
    def if_greater_equal(cnt, val, lbl):
        """Emit assembly for a branch-if-greater-equal sequence"""
        yield f"cmp {cnt}, #{val}"
        yield f"b.ge {lbl}"

    @staticmethod
    def unconditional(lbl):
        """Emit unconditional branch"""
        yield f"b {lbl}"


class SubsLoop(Loop):
    """
    Loop ending in a flag setting subtraction and a branch.

    Example:
    ```
           loop_lbl:
               {code}
<<<<<<< HEAD
               sub[s] <cnt>, <cnt>, #1
=======
               sub[s] <cnt>, <cnt>, #<imm>
>>>>>>> 76f3043a
               (cbnz|bnz|bne) <cnt>, loop_lbl
    ```
    where cnt is the loop counter in lr.
    """
    def __init__(self, lbl="lbl", lbl_start="1", lbl_end="2", loop_init="lr") -> None:
        super().__init__(lbl_start=lbl_start, lbl_end=lbl_end, loop_init=loop_init)
        # The group naming in the regex should be consistent; give same group
        # names to the same registers
        self.lbl_regex = r"^\s*(?P<label>\w+)\s*:(?P<remainder>.*)$"
<<<<<<< HEAD
        self.end_regex = (r"^\s*sub[s]?\s+(?P<cnt>\w+),\s*(?P<reg1>\w+),\s*(?P<imm>#1)",
=======
        self.end_regex = (r"^\s*sub[s]?\s+(?P<cnt>\w+),\s*(?P<reg1>\w+),\s*#(?P<imm>\d+)",
>>>>>>> 76f3043a
                               rf"^\s*(cbnz|bnz|bne)\s+(?P<cnt>\w+),\s*{lbl}")

    def start(self, loop_cnt, indentation=0, fixup=0, unroll=1, jump_if_empty=None, preamble_code=None, body_code=None, postamble_code=None, register_aliases=None):
        """Emit starting instruction(s) and jump label for loop"""
        indent = ' ' * indentation
        if unroll > 1:
            assert unroll in [1,2,4,8,16,32]
            yield f"{indent}lsr {loop_cnt}, {loop_cnt}, #{int(math.log2(unroll))}"
        if fixup != 0:
            # In case the immediate is >1, we need to scale the fixup. This
            # allows for loops that do not use an increment of 1
            fixup *= self.additional_data['imm']
            yield f"{indent}sub {loop_cnt}, {loop_cnt}, #{fixup}"
        if jump_if_empty is not None:
            yield f"cbz {loop_cnt}, {jump_if_empty}"
        yield f"{self.lbl_start}:"

    def end(self, other, indentation=0):
        """Emit compare-and-branch at the end of the loop"""
        indent = ' ' * indentation
        lbl_start = self.lbl_start
        if lbl_start.isdigit():
            lbl_start += "b"

        yield f"{indent}sub {other['cnt']}, {other['cnt']}, {other['imm']}"
        yield f"{indent}cbnz {other['cnt']}, {lbl_start}"


class Instruction:

    class ParsingException(Exception):
        """An attempt to parse an assembly line as a specific instruction failed

        This is a frequently encountered exception since assembly lines are parsed by
        trial and error, iterating over all instruction parsers."""
        def __init__(self, err=None):
            super().__init__(err)

    def __init__(self, *, mnemonic,
                 arg_types_in= None, arg_types_in_out = None, arg_types_out = None):

        if arg_types_in is None:
            arg_types_in = []
        if arg_types_out is None:
            arg_types_out = []
        if arg_types_in_out is None:
            arg_types_in_out = []

        self.mnemonic = mnemonic

        self.args_out_combinations = None
        self.args_in_combinations = None
        self.args_inout_out_different = None
        self.args_in_out_combinations = None
        self.args_in_out_different = None
        self.args_in_inout_different = None

        self.arg_types_in     = arg_types_in
        self.arg_types_out    = arg_types_out
        self.arg_types_in_out = arg_types_in_out
        self.num_in           = len(arg_types_in)
        self.num_out          = len(arg_types_out)
        self.num_in_out       = len(arg_types_in_out)

        self.args_out_restrictions    = [ None for _ in range(self.num_out)    ]
        self.args_in_restrictions     = [ None for _ in range(self.num_in)     ]
        self.args_in_out_restrictions = [ None for _ in range(self.num_in_out) ]

        self.args_in     = []
        self.args_out    = []
        self.args_in_out = []

        self.addr = None
        self.increment = None
        self.pre_index = None
        self.offset_adjustable = True

        self.immediate = None
        self.datatype = None
        self.index = None
        self.flag = None

    def extract_read_writes(self):
        """Extracts 'reads'/'writes' clauses from the source line of the instruction"""

        src_line = self.source_line

        def hint_register_name(tag):
            return f"hint_{tag}"

        # Check if the source line is tagged as reading/writing from memory
        def add_memory_write(tag):
            self.num_out += 1
            self.args_out_restrictions.append(None)
            self.args_out.append(hint_register_name(tag))
            self.arg_types_out.append(RegisterType.HINT)

        def add_memory_read(tag):
            self.num_in += 1
            self.args_in_restrictions.append(None)
            self.args_in.append(hint_register_name(tag))
            self.arg_types_in.append(RegisterType.HINT)

        write_tags = src_line.tags.get("writes", [])
        read_tags = src_line.tags.get("reads", [])

        if not isinstance(write_tags, list):
            write_tags = [write_tags]

        if not isinstance(read_tags, list):
            read_tags = [read_tags]

        for w in write_tags:
            add_memory_write(w)

        for r in read_tags:
            add_memory_read(r)

        return self

    def global_parsing_cb(self, a, log=None):
        """Parsing callback triggered after DataFlowGraph parsing which allows modification
        of the instruction in the context of the overall computation.

        This is primarily used to remodel input-outputs as outputs in jointly destructive
        instruction patterns (See Section 4.4, https://eprint.iacr.org/2022/1303.pdf)."""
        _ = log # log is not used
        return False

    def global_fusion_cb(self, a, log=None):
        """Fusion callback triggered after DataFlowGraph parsing which allows fusing
        of the instruction in the context of the overall computation.

        This can be used e.g. to detect eor-eor pairs and replace them by eor3."""
        _ = log # log is not used
        return False

    def write(self):
        """Write the instruction"""
        args = self.args_out + self.args_in_out + self.args_in
        return self.mnemonic + ' ' + ', '.join(args)

    @staticmethod
    def unfold_abbrevs(mnemonic):
        if mnemonic.count("<dt") > 1:
            for i in range(mnemonic.count("<dt")):
                mnemonic = re.sub(f"<dt{i}>", f"(?P<datatype{i}>(?:2|4|8|16)(?:b|B|h|H|s|S|d|D))",
                                  mnemonic)
        else:
            mnemonic = re.sub("<dt>",  f"(?P<datatype>(?:2|4|8|16)(?:b|B|h|H|s|S|d|D))", mnemonic)
        return mnemonic

    def _is_instance_of(self, inst_list):
        for inst in inst_list:
            if isinstance(self,inst):
                return True
        return False

    # vector
    def is_q_form_vector_instruction(self):
        """Indicates whether an instruction is Neon instruction operating on
        a 128-bit vector"""

        # For most instructions, we infer their operating size from explicit
        # datatype annotations. Others need listing explicitly.

        if self.datatype is None:
            return self._is_instance_of([Str_Q, Ldr_Q])

        # Operations on specific lanes are not counted as Q-form instructions
        if self._is_instance_of([Q_Ld2_Lane_Post_Inc]):
            return False

        dt = self.datatype
        if isinstance(dt, list):
            dt = dt[0]

        if dt.lower() in ["2d", "4s", "8h", "16b"]:
            return True
        if dt.lower() in ["1d", "2s", "4h", "8b"]:
            return False
        raise FatalParsingException(f"unknown datatype '{dt}' in {self}")

    def is_vector_load(self):
        """Indicates if an instruction is a Neon load instruction"""
        return self._is_instance_of([ Ldr_Q, Ldp_Q, Ld2, Ld4, Q_Ld2_Lane_Post_Inc ])
    def is_vector_store(self):
        """Indicates if an instruction is a Neon store instruction"""
        return self._is_instance_of([ Str_Q, Stp_Q, St2, St4,
                                      d_stp_stack_with_inc, d_str_stack_with_inc])

    # scalar
    def is_scalar_load(self):
        """Indicates if an instruction is a scalar load instruction"""
        return self._is_instance_of([ Ldr_X, Ldp_X ])
    def is_scalar_store(self):
        """Indicates if an instruction is a scalar store instruction"""
        return  self._is_instance_of([ Stp_X, Str_X ])

    # scalar or vector
    def is_load(self):
        """Indicates if an instruction is a scalar or Neon load instruction"""
        return self.is_vector_load() or self.is_scalar_load()
    def is_store(self):
        """Indicates if an instruction is a scalar or Neon store instruction"""
        return self.is_vector_store() or self.is_scalar_store()
    def is_load_store_instruction(self):
        """Indicates if an instruction is a scalar or Neon load or store instruction"""
        return self.is_load() or self.is_store()

    @classmethod
    def make(cls, src):
        """Abstract factory method parsing a string into an instruction instance."""

    @staticmethod
    def build(c, src, mnemonic, **kwargs):
        """Attempt to parse a string as an instance of an instruction.

        Args:
            c: The target instruction the string should be attempted to be parsed as.
            src: The string to parse.
            mnemonic: The mnemonic of instruction c

        Returns:
            Upon success, the result of parsing src as an instance of c.

        Raises:
            ParsingException: The str argument cannot be parsed as an
                instance of c.
            FatalParsingException: A fatal error during parsing happened
                that's likely a bug in the model.
        """

        if src.split(' ')[0] != mnemonic:
            raise Instruction.ParsingException("Mnemonic does not match")

        obj = c(mnemonic=mnemonic, **kwargs)

        # Replace <dt> by list of all possible datatypes
        mnemonic = Instruction.unfold_abbrevs(obj.mnemonic)

        expected_args = obj.num_in + obj.num_out + obj.num_in_out
        regexp_txt  = rf"^\s*{mnemonic}"
        if expected_args > 0:
            regexp_txt += r"\s+"
        regexp_txt += ','.join([r"\s*(\w+)\s*" for _ in range(expected_args)])
        regexp = re.compile(regexp_txt)

        p = regexp.match(src)
        if p is None:
            raise Instruction.ParsingException(
                f"Doesn't match basic instruction template {regexp_txt}")

        operands = list(p.groups())

        if obj.num_out > 0:
            obj.args_out = operands[:obj.num_out]
            idx_args_in = obj.num_out
        elif obj.num_in_out > 0:
            obj.args_in_out = operands[:obj.num_in_out]
            idx_args_in = obj.num_in_out
        else:
            idx_args_in = 0

        obj.args_in = operands[idx_args_in:]

        if not len(obj.args_in) == obj.num_in:
            raise FatalParsingException(f"Something wrong parsing {src}: Expect {obj.num_in} input,"
                f" but got {len(obj.args_in)} ({obj.args_in})")

        return obj

    @staticmethod
    def parser(src_line):
        """Global factory method parsing an assembly line into an instance
        of a subclass of Instruction."""
        insts = []
        exceptions = {}
        instnames = []

        src = src_line.text.strip()

        # Iterate through all derived classes and call their parser
        # until one of them hopefully succeeds
        for inst_class in Instruction.all_subclass_leaves:
            try:
                inst = inst_class.make(src)
                instnames = [inst_class.__name__]
                insts = [inst]
                break
            except Instruction.ParsingException as e:
                exceptions[inst_class.__name__] = e

        for i in insts:
            i.source_line = src_line
            i.extract_read_writes()

        if len(insts) == 0:
            logging.error("Failed to parse instruction %s", src)
            logging.error("A list of attempted parsers and their exceptions follows.")
            for i,e in exceptions.items():
                msg = f"* {i + ':':20s} {e}"
                logging.error(msg)
            raise Instruction.ParsingException(
                f"Couldn't parse {src}\nYou may need to add support "\
                  "for a new instruction (variant)?")

        logging.debug("Parsing result for '%s': %s", src, instnames)
        return insts

    def __repr__(self):
        return self.write()

class AArch64Instruction(Instruction):
    """Abstract class representing AArch64 instructions"""

    PARSERS = {}

    @staticmethod
    def _unfold_pattern(src):

        src = re.sub(r"\.",  "\\\\s*\\\\.\\\\s*", src)
        src = re.sub(r"\[", "\\\\s*\\\\[\\\\s*", src)
        src = re.sub(r"\]", "\\\\s*\\\\]\\\\s*", src)

        def pattern_transform(g):
            return \
                f"([{g.group(1).lower()}{g.group(1)}]" +\
                f"(?P<raw_{g.group(1)}{g.group(2)}>[0-9_][0-9_]*)|" +\
                f"([{g.group(1).lower()}{g.group(1)}]<(?P<symbol_{g.group(1)}{g.group(2)}>\\w+)>))"
        src = re.sub(r"<([BHWXVQTD])(\w+)>", pattern_transform, src)

        # Replace <key> or <key0>, <key1>, ... with pattern
        def replace_placeholders(src, mnemonic_key, regexp, group_name):
            prefix = f"<{mnemonic_key}"
            pattern = f"<{mnemonic_key}>"
            def pattern_i(i):
                return f"<{mnemonic_key}{i}>"

            cnt = src.count(prefix)
            if cnt > 1:
                for i in range(cnt):
                    src = re.sub(pattern_i(i),  f"(?P<{group_name}{i}>{regexp})", src)
            else:
                src = re.sub(pattern, f"(?P<{group_name}>{regexp})", src)

            return src

        flaglist = ["eq","ne","cs","hs","cc","lo","mi","pl","vs","vc","hi","ls","ge","lt","gt","le"]

        flag_pattern = '|'.join(flaglist)
        dt_pattern = "(?:|2|4|8|16)(?:B|H|S|D|b|h|s|d)"
        imm_pattern = "#(\\\\w|\\\\s|/| |-|\\*|\\+|\\(|\\)|=|,)+"
        index_pattern = "[0-9]+"

        src = re.sub(" ", "\\\\s+", src)
        src = re.sub(",", "\\\\s*,\\\\s*", src)

        src = replace_placeholders(src, "imm", imm_pattern, "imm")
        src = replace_placeholders(src, "dt", dt_pattern, "datatype")
        src = replace_placeholders(src, "index", index_pattern, "index")
        src = replace_placeholders(src, "flag", flag_pattern, "flag")

        src = r"\s*" + src + r"\s*(//.*)?\Z"
        return src

    @staticmethod
    def _build_parser(src):
        regexp_txt = AArch64Instruction._unfold_pattern(src)
        regexp = re.compile(regexp_txt)

        def _parse(line):
            regexp_result = regexp.match(line)
            if regexp_result is None:
                raise Instruction.ParsingException(f"Does not match instruction pattern {src}"\
                                                   f"[regex: {regexp_txt}]")
            res = regexp.match(line).groupdict()
            items = list(res.items())
            for k, v in items:
                for l in ["symbol_", "raw_"]:
                    if k.startswith(l):
                        del res[k]
                        if v is None:
                            continue
                        k = k[len(l):]
                        res[k] = v
            return res
        return _parse

    @staticmethod
    def get_parser(pattern):
        """Build parser for given AArch64 instruction pattern"""
        if pattern in AArch64Instruction.PARSERS:
            return AArch64Instruction.PARSERS[pattern]
        parser = AArch64Instruction._build_parser(pattern)
        AArch64Instruction.PARSERS[pattern] = parser
        return parser

    @cache
    @staticmethod
    def _infer_register_type(ptrn):
        if ptrn[0].upper() in ["X","W"]:
            return RegisterType.GPR
        if ptrn[0].upper() in ["V","Q","D","B"]:
            return RegisterType.NEON
        if ptrn[0].upper() in ["T"]:
            return RegisterType.HINT
        raise FatalParsingException(f"Unknown pattern: {ptrn}")

    def __init__(self, pattern, *, inputs=None, outputs=None, in_outs=None, modifiesFlags=False,
                 dependsOnFlags=False):

        self.mnemonic = pattern.split(" ")[0]

        if inputs is None:
            inputs = []
        if outputs is None:
            outputs = []
        if in_outs is None:
            in_outs = []
        arg_types_in     = [AArch64Instruction._infer_register_type(r) for r in inputs]
        arg_types_out    = [AArch64Instruction._infer_register_type(r) for r in outputs]
        arg_types_in_out = [AArch64Instruction._infer_register_type(r) for r in in_outs]

        if modifiesFlags:
            arg_types_out += [RegisterType.FLAGS]
            outputs       += ["flags"]

        if dependsOnFlags:
            arg_types_in += [RegisterType.FLAGS]
            inputs += ["flags"]

        super().__init__(mnemonic=pattern,
                     arg_types_in=arg_types_in,
                     arg_types_out=arg_types_out,
                     arg_types_in_out=arg_types_in_out)

        self.inputs = inputs
        self.outputs = outputs
        self.in_outs = in_outs

        self.pattern = pattern
        self.pattern_inputs = list(zip(inputs, arg_types_in, strict=True))
        self.pattern_outputs = list(zip(outputs, arg_types_out, strict=True))
        self.pattern_in_outs = list(zip(in_outs, arg_types_in_out, strict=True))



    @staticmethod
    def _to_reg(ty, s):
        if ty == RegisterType.GPR:
            c = "x"
        elif ty == RegisterType.NEON:
            c = "v"
        elif ty == RegisterType.HINT:
            c = "t"
        else:
            assert False
        if s.replace('_','').isdigit():
            return f"{c}{s}"
        return s

    @staticmethod
    def _build_pattern_replacement(s, ty, arg):
        if ty == RegisterType.GPR:
            if arg[0] != "x":
                return f"{s[0].upper()}<{arg}>"
            return s[0].lower() + arg[1:]
        if ty == RegisterType.NEON:
            if arg[0] != "v":
                return f"{s[0].upper()}<{arg}>"
            return s[0].lower() + arg[1:]
        if ty == RegisterType.HINT:
            if arg[0] != "t":
                return f"{s[0].upper()}<{arg}>"
            return s[0].lower() + arg[1:]
        raise FatalParsingException(f"Unknown register type ({s}, {ty}, {arg})")

    @staticmethod
    def _instantiate_pattern(s, ty, arg, out):
        if ty == RegisterType.FLAGS:
            return out
        rep = AArch64Instruction._build_pattern_replacement(s, ty, arg)
        res = out.replace(f"<{s}>", rep)
        if res == out:
            raise FatalParsingException(f"Failed to replace <{s}> by {rep} in {out}!")
        return res

    @staticmethod
    def build_core(obj, res):

        def group_to_attribute(group_name, attr_name, f=None):
            def f_default(x):
                return x
            def group_name_i(i):
                return f"{group_name}{i}"
            if f is None:
                f = f_default
            if group_name in res.keys():
                setattr(obj, attr_name, f(res[group_name]))
            else:
                idxs = [ i for i in range(4) if group_name_i(i) in res.keys() ]
                if len(idxs) == 0:
                    return
                assert idxs == list(range(len(idxs)))
                setattr(obj, attr_name,
                        list(map(lambda i: f(res[group_name_i(i)]), idxs)))

        group_to_attribute('datatype', 'datatype', lambda x: x.lower())
        group_to_attribute('imm', 'immediate', lambda x:x[1:]) # Strip '#'
        group_to_attribute('index', 'index', int)
        group_to_attribute('flag', 'flag')

        for s, ty in obj.pattern_inputs:
            if ty == RegisterType.FLAGS:
                obj.args_in.append("flags")
            else:
                obj.args_in.append(AArch64Instruction._to_reg(ty, res[s]))
        for s, ty in obj.pattern_outputs:
            if ty == RegisterType.FLAGS:
                obj.args_out.append("flags")
            else:
                obj.args_out.append(AArch64Instruction._to_reg(ty, res[s]))

        for s, ty in obj.pattern_in_outs:
            obj.args_in_out.append(AArch64Instruction._to_reg(ty, res[s]))

    @staticmethod
    def build(c, src):
        pattern = getattr(c, "pattern")
        inputs = getattr(c, "inputs", []).copy()
        outputs = getattr(c, "outputs", []).copy()
        in_outs = getattr(c, "in_outs", []).copy()
        modifies_flags = getattr(c,"modifiesFlags", False)
        depends_on_flags = getattr(c,"dependsOnFlags", False)

        if isinstance(src, str):
            if src.split(' ')[0] != pattern.split(' ')[0]:
                raise Instruction.ParsingException("Mnemonic does not match")
            res = AArch64Instruction.get_parser(pattern)(src)
        else:
            assert isinstance(src, dict)
            res = src

        obj = c(pattern, inputs=inputs, outputs=outputs, in_outs=in_outs,
                modifiesFlags=modifies_flags, dependsOnFlags=depends_on_flags)

        AArch64Instruction.build_core(obj, res)
        return obj

    @classmethod
    def make(cls, src):
        return AArch64Instruction.build(cls, src)

    def write(self):
        out = self.pattern
        l = list(zip(self.args_in, self.pattern_inputs))     + \
            list(zip(self.args_out, self.pattern_outputs))   + \
            list(zip(self.args_in_out, self.pattern_in_outs))
        for arg, (s, ty) in l:
            out = AArch64Instruction._instantiate_pattern(s, ty, arg, out)

        def replace_pattern(txt, attr_name, mnemonic_key, t=None):
            def t_default(x):
                return x
            if t is None:
                t = t_default

            a = getattr(self, attr_name)
            if a is None:
                return txt
            if not isinstance(a, list):
                txt = txt.replace(f"<{mnemonic_key}>", t(a))
                return txt
            for i, v in enumerate(a):
                txt = txt.replace(f"<{mnemonic_key}{i}>", t(v))
            return txt

        out = replace_pattern(out, "immediate", "imm", lambda x: f"#{x}")
        out = replace_pattern(out, "datatype", "dt", lambda x: x.upper())
        out = replace_pattern(out, "flag", "flag")
        out = replace_pattern(out, "index", "index", str)

        out = out.replace("\\[", "[")
        out = out.replace("\\]", "]")
        return out

####################################################################################
#                                                                                  #
# Virtual instruction to model pushing to stack locations without modelling memory #
#                                                                                  #
####################################################################################

class qsave(Instruction): # pylint: disable=missing-docstring,invalid-name
    @classmethod
    def make(cls, src):
        obj = Instruction.build(cls, src, mnemonic="qsave",
                               arg_types_in=[RegisterType.NEON],
                               arg_types_out=[RegisterType.STACK_NEON])
        obj.addr = "sp"
        obj.increment = None
        return obj

class qrestore(Instruction): # pylint: disable=missing-docstring,invalid-name
    @classmethod
    def make(cls, src):
        obj = Instruction.build(cls, src, mnemonic="qrestore",
                               arg_types_in=[RegisterType.STACK_NEON],
                               arg_types_out=[RegisterType.NEON])
        obj.addr = "sp"
        obj.increment = None
        return obj

class save(Instruction): # pylint: disable=missing-docstring,invalid-name
    @classmethod
    def make(cls, src):
        obj = Instruction.build(cls, src, mnemonic="save",
                               arg_types_in=[RegisterType.GPR],
                               arg_types_out=[RegisterType.STACK_GPR])
        obj.addr = "sp"
        obj.increment = None
        return obj

class restore(Instruction): # pylint: disable=missing-docstring,invalid-name
    @classmethod
    def make(cls, src):
        obj = Instruction.build(cls, src, mnemonic="restore",
                               arg_types_in=[RegisterType.STACK_GPR],
                               arg_types_out=[RegisterType.GPR])
        obj.addr = "sp"
        obj.increment = None
        return obj

class nop(AArch64Instruction): # pylint: disable=missing-docstring,invalid-name
    pattern = "nop"

class vadd(AArch64Instruction): # pylint: disable=missing-docstring,invalid-name
    pattern = "add <Va>.<dt0>, <Vb>.<dt1>, <Vc>.<dt2>"
    inputs = ["Vb", "Vc"]
    outputs = ["Va"]

class vsub(AArch64Instruction): # pylint: disable=missing-docstring,invalid-name
    pattern = "sub <Va>.<dt0>, <Vb>.<dt1>, <Vc>.<dt2>"
    inputs = ["Vb", "Vc"]
    outputs = ["Va"]

############################
#                          #
# Some LSU instructions    #
#                          #
############################

class Ldr_Q(AArch64Instruction): # pylint: disable=missing-docstring,invalid-name
    pass

class Ldp_Q(AArch64Instruction): # pylint: disable=missing-docstring,invalid-name
    pass

class d_ldp_sp_imm(Ldr_Q): # pylint: disable=missing-docstring,invalid-name
    pattern = "ldp <Da>, <Db>, [sp, <imm>]"
    outputs = ["Da", "Db"]
    @classmethod
    def make(cls, src):
        obj = AArch64Instruction.build(cls, src)
        obj.increment = None
        obj.pre_index = obj.immediate
        obj.addr = "sp"
        return obj

class q_ldr(Ldr_Q): # pylint: disable=missing-docstring,invalid-name
    pattern = "ldr <Qa>, [<Xc>]"
    inputs = ["Xc"]
    outputs = ["Qa"]
    @classmethod
    def make(cls, src):
        obj = AArch64Instruction.build(cls, src)
        obj.increment = None
        obj.pre_index = None
        obj.addr = obj.args_in[0]
        return obj

class q_ld1(Ldr_Q): # pylint: disable=missing-docstring,invalid-name
    pattern = "ld1 {<Va>.<dt>}, [<Xc>]"
    inputs = ["Xc"]
    outputs = ["Va"]
    @classmethod
    def make(cls, src):
        obj = AArch64Instruction.build(cls, src)
        obj.increment = None
        obj.pre_index = None
        obj.addr = obj.args_in[0]
        return obj

class prefetch(Ldr_Q): # pylint: disable=missing-docstring,invalid-name
    pattern = "prfm pld1lkeep, [<Xc>, <imm>]"
    inputs = ["Xc"]
    @classmethod
    def make(cls, src):
        obj = AArch64Instruction.build(cls, src)
        obj.increment = None
        obj.pre_index = obj.immediate
        obj.addr = obj.args_in[0]
        return obj

class q_ldr_with_imm_hint(Ldr_Q): # pylint: disable=missing-docstring,invalid-name
    pattern = "ldrh <Qa>, <Xc>, <imm>, <Th>"
    inputs = ["Xc", "Th"]
    outputs = ["Qa"]
    @classmethod
    def make(cls, src):
        obj = AArch64Instruction.build(cls, src)
        obj.increment = None
        obj.pre_index = obj.immediate
        obj.addr = obj.args_in[0]
        return obj

    def write(self):
        self.immediate = simplify(self.pre_index)
        return super().write()

class b_ldr_stack_with_inc(AArch64Instruction): # pylint: disable=missing-docstring,invalid-name
    pattern = "ldr <Ba>, [sp, <imm>]"
    # TODO: Model sp dependency
    outputs = ["Ba"]
    @classmethod
    def make(cls, src):
        obj = AArch64Instruction.build(cls, src)
        obj.increment = None
        obj.pre_index = obj.immediate
        obj.addr = "sp"
        return obj

    def write(self):
        self.immediate = simplify(self.pre_index)
        return super().write()

class d_ldr_stack_with_inc(AArch64Instruction): # pylint: disable=missing-docstring,invalid-name
    pattern = "ldr <Da>, [sp, <imm>]"
    # TODO: Model sp dependency
    outputs = ["Da"]
    @classmethod
    def make(cls, src):
        obj = AArch64Instruction.build(cls, src)
        obj.increment = None
        obj.pre_index = obj.immediate
        obj.addr = "sp"
        return obj

    def write(self):
        self.immediate = simplify(self.pre_index)
        return super().write()

class Q_Ld2_Lane_Post_Inc(AArch64Instruction):
    pass

class q_ld2_lane_post_inc(Q_Ld2_Lane_Post_Inc): # pylint: disable=missing-docstring,invalid-name
    pattern = "ld2 { <Va>.<dt0>, <Vb>.<dt1> }[<index>], [<Xa>], <imm>"
    in_outs = ["Va", "Vb", "Xa"]
    @classmethod
    def make(cls, src):
        obj = AArch64Instruction.build(cls, src)
        obj.detected_q_ld2_lane_post_inc_pair = False
        obj.args_in_out_combinations = [
                ( [0,1], [ [ f"v{i}", f"v{i+1}" ] for i in range(0,30) ] )
            ]
        return obj

    def write(self):
        return super().write()

class q_ld2_lane_post_inc_force_output(Q_Ld2_Lane_Post_Inc): # pylint: disable=missing-docstring,invalid-name
    pattern = "ld2 { <Va>.<dt0>, <Vb>.<dt1> }[<index>], [<Xa>], <imm>"
    # TODO: Model sp dependency
    in_outs = ["Xa"]
    outputs = ["Va", "Vb"]
    @classmethod
    def make(cls, src, force=False):
        if force is False:
            raise Instruction.ParsingException("Instruction ignored")

        obj = AArch64Instruction.build(cls, src)
        obj.args_out_combinations = [
                ( [0,1], [ [ f"v{i}", f"v{i+1}" ] for i in range(0,30) ] )
            ]
        return obj

    def write(self):
        return super().write()

class q_ldr1_stack(AArch64Instruction): # pylint: disable=missing-docstring,invalid-name
    pattern = "ld1r {<Va>.<dt>}, [sp]"
    # TODO: Model sp dependency
    outputs = ["Va"]
    @classmethod
    def make(cls, src):
        obj = AArch64Instruction.build(cls, src)
        obj.increment = None
        obj.pre_index = None
        obj.addr = "sp"
        return obj

    def write(self):
        return super().write()

class q_ldr_stack_with_inc(Ldr_Q): # pylint: disable=missing-docstring,invalid-name
    pattern = "ldr <Qa>, [sp, <imm>]"
    # TODO: Model sp dependency
    outputs = ["Qa"]
    @classmethod
    def make(cls, src):
        obj = AArch64Instruction.build(cls, src)
        obj.increment = None
        obj.pre_index = obj.immediate
        obj.addr = "sp"
        return obj

    def write(self):
        self.immediate = simplify(self.pre_index)
        return super().write()

class q_ldr_with_inc(Ldr_Q): # pylint: disable=missing-docstring,invalid-name
    pattern = "ldr <Qa>, [<Xc>, <imm>]"
    inputs = ["Xc"]
    outputs = ["Qa"]
    @classmethod
    def make(cls, src):
        obj = AArch64Instruction.build(cls, src)
        obj.increment = None
        obj.pre_index = obj.immediate
        obj.addr = obj.args_in[0]
        return obj

    def write(self):
        self.immediate = simplify(self.pre_index)
        return super().write()

class q_ld1_with_inc(Ldr_Q): # pylint: disable=missing-docstring,invalid-name
    pattern = "ld1 {<Va>.<dt>}, [<Xc>, <imm>]"
    inputs = ["Xc"]
    outputs = ["Va"]
    @classmethod
    def make(cls, src):
        obj = AArch64Instruction.build(cls, src)
        obj.increment = None
        obj.pre_index = obj.immediate
        obj.addr = obj.args_in[0]
        return obj

    def write(self):
        self.immediate = simplify(self.pre_index)
        return super().write()

class q_ldp_with_inc(Ldp_Q): # pylint: disable=missing-docstring,invalid-name
    pattern = "ldp <Qa>, <Qb>, [<Xc>, <imm>]"
    inputs = ["Xc"]
    outputs = ["Qa", "Qb"]
    @classmethod
    def make(cls, src):
        obj = AArch64Instruction.build(cls, src)
        obj.increment = None
        obj.pre_index = obj.immediate
        obj.addr = obj.args_in[0]
        return obj

    def write(self):
        self.immediate = simplify(self.pre_index)
        return super().write()

class q_ldr_with_inc_writeback(Ldr_Q): # pylint: disable=missing-docstring,invalid-name
    pattern = "ldr <Qa>, [<Xc>, <imm>]!"
    in_outs = ["Xc"]
    outputs = ["Qa"]
    @classmethod
    def make(cls, src):
        obj = AArch64Instruction.build(cls, src)
        obj.increment = obj.immediate
        obj.pre_index = None
        obj.addr = obj.args_in_out[0]
        return obj

class q_ldr_with_postinc(Ldr_Q): # pylint: disable=missing-docstring,invalid-name
    pattern = "ldr <Qa>, [<Xc>], <imm>"
    in_outs = ["Xc"]
    outputs = ["Qa"]
    @classmethod
    def make(cls, src):
        obj = AArch64Instruction.build(cls, src)
        obj.increment = obj.immediate
        obj.pre_index = None
        obj.addr = obj.args_in_out[0]
        return obj

class q_ld1_with_postinc(Ldr_Q): # pylint: disable=missing-docstring,invalid-name
    pattern = "ld1 {<Va>.<dt>}, [<Xc>], <imm>"
    in_outs = ["Xc"]
    outputs = ["Va"]
    @classmethod
    def make(cls, src):
        obj = AArch64Instruction.build(cls, src)
        obj.increment = obj.immediate
        obj.pre_index = None
        obj.addr = obj.args_in_out[0]
        return obj

class q_ldp_with_postinc(Ldp_Q): # pylint: disable=missing-docstring,invalid-name
    pattern = "ldp <Qa>, <Qb>, [<Xc>], <imm>"
    in_outs = ["Xc"]
    outputs = ["Qa", "Qb"]
    @classmethod
    def make(cls, src):
        obj = AArch64Instruction.build(cls, src)
        obj.increment = obj.immediate
        obj.pre_index = None
        obj.addr = obj.args_in_out[0]
        return obj

class Str_Q(AArch64Instruction): # pylint: disable=missing-docstring,invalid-name
    pass

class Stp_Q(AArch64Instruction): # pylint: disable=missing-docstring,invalid-name
    pass

class q_str(Str_Q): # pylint: disable=missing-docstring,invalid-name
    pattern = "str <Qa>, [<Xc>]"
    inputs = ["Qa", "Xc"]
    @classmethod
    def make(cls, src):
        obj = AArch64Instruction.build(cls, src)
        obj.increment = None
        obj.pre_index = None
        obj.addr = obj.args_in[1]
        return obj

class q_str_with_imm_hint(Str_Q): # pylint: disable=missing-docstring,invalid-name
    pattern = "strh <Qa>, <Xc>, <imm>, <Th>"
    inputs = ["Qa", "Xc"]
    outputs = ["Th"]
    @classmethod
    def make(cls, src):
        obj = AArch64Instruction.build(cls, src)
        obj.increment = None
        obj.pre_index = obj.immediate
        obj.addr = obj.args_in[1]
        return obj

    def write(self):
        self.immediate = simplify(self.pre_index)
        return super().write()

class q_str_with_inc(Str_Q): # pylint: disable=missing-docstring,invalid-name
    pattern = "str <Qa>, [<Xc>, <imm>]"
    inputs = ["Qa", "Xc"]
    @classmethod
    def make(cls, src):
        obj = AArch64Instruction.build(cls, src)
        obj.increment = None
        obj.pre_index = obj.immediate
        obj.addr = obj.args_in[1]
        return obj

    def write(self):
        self.immediate = simplify(self.pre_index)
        return super().write()

class d_str_stack_with_inc(AArch64Instruction): # pylint: disable=missing-docstring,invalid-name
    pattern = "str <Da>, [sp, <imm>]"
    inputs = ["Da"] # TODO: Model sp dependency
    @classmethod
    def make(cls, src):
        obj = AArch64Instruction.build(cls, src)
        obj.increment = None
        obj.pre_index = obj.immediate
        obj.addr = "sp"
        return obj

    def write(self):
        self.immediate = simplify(self.pre_index)
        return super().write()

class q_str_stack_with_inc(Str_Q): # pylint: disable=missing-docstring,invalid-name
    pattern = "str <Qa>, [sp, <imm>]"
    inputs = ["Qa"] # TODO: Model sp dependency
    @classmethod
    def make(cls, src):
        obj = AArch64Instruction.build(cls, src)
        obj.increment = None
        obj.pre_index = obj.immediate
        obj.addr = "sp"
        return obj

    def write(self):
        self.immediate = simplify(self.pre_index)
        return super().write()

class d_stp_stack_with_inc(AArch64Instruction): # pylint: disable=missing-docstring,invalid-name
    pattern = "stp <Da>, <Db>, [sp, <imm>]"
    inputs = ["Da", "Db"] # TODO: Model sp dependency
    @classmethod
    def make(cls, src):
        obj = AArch64Instruction.build(cls, src)
        obj.increment = None
        obj.pre_index = obj.immediate
        obj.addr = "sp"
        return obj

    def write(self):
        self.immediate = simplify(self.pre_index)
        return super().write()

class q_stp_stack_with_inc(AArch64Instruction): # pylint: disable=missing-docstring,invalid-name
    pattern = "stp <Qa>, <Qb>, [sp, <imm>]"
    inputs = ["Qa", "Qb"] # TODO: Model sp dependency
    @classmethod
    def make(cls, src):
        obj = AArch64Instruction.build(cls, src)
        obj.increment = None
        obj.pre_index = obj.immediate
        obj.addr = "sp"
        return obj

    def write(self):
        self.immediate = simplify(self.pre_index)
        return super().write()

class q_stp_with_inc(Stp_Q): # pylint: disable=missing-docstring,invalid-name
    pattern = "stp <Qa>, <Qb>, [<Xc>, <imm>]"
    inputs = ["Qa", "Qb", "Xc"]
    @classmethod
    def make(cls, src):
        obj = AArch64Instruction.build(cls, src)
        obj.increment = None
        obj.pre_index = obj.immediate
        obj.addr = obj.args_in[2]
        return obj

    def write(self):
        self.immediate = simplify(self.pre_index)
        return super().write()

class q_str_with_inc_writeback(Str_Q): # pylint: disable=missing-docstring,invalid-name
    pattern = "str <Qa>, [<Xc>, <imm>]!"
    in_outs = ["Xc"]
    inputs = ["Qa"]
    @classmethod
    def make(cls, src):
        obj = AArch64Instruction.build(cls, src)
        obj.increment = obj.immediate
        obj.pre_index = None
        obj.addr = obj.args_in_out[0]
        return obj

class q_str_with_postinc(Str_Q): # pylint: disable=missing-docstring,invalid-name
    pattern = "str <Qa>, [<Xc>], <imm>"
    in_outs = ["Xc"]
    inputs = ["Qa"]
    @classmethod
    def make(cls, src):
        obj = AArch64Instruction.build(cls, src)
        obj.increment = obj.immediate
        obj.pre_index = None
        obj.addr = obj.args_in_out[0]
        return obj

class q_stp_with_postinc(Stp_Q): # pylint: disable=missing-docstring,invalid-name
    pattern = "stp <Qa>, <Qb>, [<Xc>], <imm>"
    inputs = ["Qa", "Qb"]
    in_outs = ["Xc"]
    @classmethod
    def make(cls, src):
        obj = AArch64Instruction.build(cls, src)
        obj.increment = obj.immediate
        obj.pre_index = None
        obj.addr = obj.args_in_out[0]
        return obj

class Ldr_X(AArch64Instruction): # pylint: disable=missing-docstring,invalid-name
    pass

class x_ldr(Ldr_X): # pylint: disable=missing-docstring,invalid-name
    pattern = "ldr <Xa>, [<Xc>]"
    inputs = ["Xc"]
    outputs = ["Xa"]
    @classmethod
    def make(cls, src):
        obj = AArch64Instruction.build(cls, src)
        obj.increment = None
        obj.pre_index = None
        obj.addr = obj.args_in[0]
        return obj

    def write(self):
        # For now, assert that no fixup has happened
        # Eventually, this instruction should be merged
        # into the LDP with increment.
        assert self.pre_index is None
        return super().write()

class x_ldr_with_imm(Ldr_X): # pylint: disable=missing-docstring,invalid-name
    pattern = "ldr <Xa>, [<Xc>, <imm>]"
    inputs = ["Xc"]
    outputs = ["Xa"]
    @classmethod
    def make(cls, src):
        obj = AArch64Instruction.build(cls, src)
        obj.increment = None
        obj.pre_index = obj.immediate
        obj.addr = obj.args_in[0]
        return obj

    def write(self):
        self.immediate = simplify(self.pre_index)
        return super().write()

class x_ldr_with_postinc(Ldr_X): # pylint: disable=missing-docstring,invalid-name
    pattern = "ldr <Xa>, [<Xc>], <imm>"
    in_outs = ["Xc"]
    outputs = ["Xa"]
    @classmethod
    def make(cls, src):
        obj = AArch64Instruction.build(cls, src)
        obj.increment = obj.immediate
        obj.pre_index = None
        obj.addr = obj.args_in_out[0]
        return obj

class x_ldr_stack(Ldr_X): # pylint: disable=missing-docstring,invalid-name
    pattern = "ldr <Xa>, [sp]"
    outputs = ["Xa"]
    @classmethod
    def make(cls, src):
        obj = AArch64Instruction.build(cls, src)
        obj.increment = None
        obj.pre_index = None
        obj.addr = "sp"
        return obj

    def write(self):
        # For now, assert that no fixup has happened
        # Eventually, this instruction should be merged
        # into the LDP with increment.
        assert self.pre_index is None
        return super().write()

class x_ldr_stack_imm(Ldr_X): # pylint: disable=missing-docstring,invalid-name
    pattern = "ldr <Xa>, [sp, <imm>]"
    outputs = ["Xa"]
    @classmethod
    def make(cls, src):
        obj = AArch64Instruction.build(cls, src)
        obj.increment = None
        obj.pre_index = obj.immediate
        obj.addr = "sp"
        return obj

    def write(self):
        self.immediate = simplify(self.pre_index)
        return super().write()

class x_ldr_stack_imm_with_hint(Ldr_X): # pylint: disable=missing-docstring,invalid-name
    pattern = "ldrh <Xa>, sp, <imm>, <Th>"
    inputs = ["Th"]
    outputs = ["Xa"]
    @classmethod
    def make(cls, src):
        obj = AArch64Instruction.build(cls, src)
        obj.increment = None
        obj.pre_index = obj.immediate
        obj.addr = "sp"
        return obj

    def write(self):
        self.immediate = simplify(self.pre_index)
        return super().write()

class x_ldr_imm_with_hint(Ldr_X): # pylint: disable=missing-docstring,invalid-name
    pattern = "ldrh <Xa>, <Xb>, <imm>, <Th>"
    inputs = ["Xb","Th"]
    outputs = ["Xa"]
    @classmethod
    def make(cls, src):
        obj = AArch64Instruction.build(cls, src)
        obj.increment = None
        obj.pre_index = obj.immediate
        obj.addr = obj.args_in[0]
        return obj

    def write(self):
        self.immediate = simplify(self.pre_index)
        return super().write()

class Ldp_X(AArch64Instruction): # pylint: disable=missing-docstring,invalid-name
    pass

class x_ldp(Ldp_X): # pylint: disable=missing-docstring,invalid-name
    pattern = "ldp <Xa>, <Xb>, [<Xc>]"
    inputs = ["Xc"]
    outputs = ["Xa", "Xb"]
    @classmethod
    def make(cls, src):
        obj = AArch64Instruction.build(cls, src)
        obj.increment = None
        obj.pre_index = None
        obj.addr = obj.args_in[0]
        return obj

    def write(self):
        # For now, assert that no fixup has happened
        # Eventually, this instruction should be merged
        # into the LDP with increment.
        assert self.pre_index is None
        return super().write()

class x_ldp_with_imm_sp_xzr(Ldp_X): # pylint: disable=missing-docstring,invalid-name
    pattern = "ldp <Xa>, xzr, [sp, <imm>]"
    outputs = ["Xa"]
    @classmethod
    def make(cls, src):
        obj = AArch64Instruction.build(cls, src)
        obj.increment = None
        obj.pre_index = obj.immediate
        obj.addr = "sp"
        return obj

    def write(self):
        self.immediate = simplify(self.pre_index)
        return super().write()

class x_ldp_with_imm_sp(Ldp_X): # pylint: disable=missing-docstring,invalid-name
    pattern = "ldp <Xa>, <Xb>, [sp, <imm>]"
    outputs = ["Xa", "Xb"]
    @classmethod
    def make(cls, src):
        obj = AArch64Instruction.build(cls, src)
        obj.increment = None
        obj.pre_index = obj.immediate
        obj.addr = "sp"
        return obj

    def write(self):
        self.immediate = simplify(self.pre_index)
        return super().write()

class x_ldp_with_sp(Ldp_X): # pylint: disable=missing-docstring,invalid-name
    pattern = "ldp <Xa>, <Xb>, [sp]"
    outputs = ["Xa", "Xb"]
    @classmethod
    def make(cls, src):
        obj = AArch64Instruction.build(cls, src)
        obj.increment = None
        obj.pre_index = None
        obj.addr = "sp"
        return obj

    def write(self):
        return super().write()

class x_ldp_with_inc(Ldp_X): # pylint: disable=missing-docstring,invalid-name
    pattern = "ldp <Xa>, <Xb>, [<Xc>, <imm>]"
    inputs = ["Xc"]
    outputs = ["Xa", "Xb"]
    @classmethod
    def make(cls, src):
        obj = AArch64Instruction.build(cls, src)
        obj.increment = None
        obj.pre_index = obj.immediate
        obj.addr = obj.args_in[0]
        return obj

    def write(self):
        self.immediate = simplify(self.pre_index)
        return super().write()

class x_ldp_with_inc_writeback(Ldp_X): # pylint: disable=missing-docstring,invalid-name
    pattern = "ldp <Xa>, <Xb>, [<Xc>, <imm>]!"
    in_outs = ["Xc"]
    outputs = ["Xa", "Xb"]
    @classmethod
    def make(cls, src):
        obj = AArch64Instruction.build(cls, src)
        obj.increment = obj.immediate
        obj.pre_index = None
        obj.addr = obj.args_in_out[0]
        return obj

class x_ldp_with_postinc_writeback(Ldp_X): # pylint: disable=missing-docstring,invalid-name
    pattern = "ldp <Xa>, <Xb>, [<Xc>], <imm>"
    in_outs = ["Xc"]
    outputs = ["Xa", "Xb"]
    @classmethod
    def make(cls, src):
        obj = AArch64Instruction.build(cls, src)
        obj.increment = obj.immediate
        obj.pre_index = None
        obj.addr = obj.args_in_out[0]
        return obj

class x_ldp_with_imm_hint(Ldp_X): # pylint: disable=missing-docstring,invalid-name
    pattern = "ldph <Xa>, <Xb>, <Xc>, <imm>, <Th>"
    inputs = ["Xc", "Th"]
    outputs = ["Xa", "Xb"]
    @classmethod
    def make(cls, src):
        obj = AArch64Instruction.build(cls, src)
        obj.increment = None
        obj.pre_index = obj.immediate
        obj.addr = obj.args_in[0]
        return obj

    def write(self):
        self.immediate = simplify(self.pre_index)
        return super().write()

class x_ldp_sp_with_imm_hint(Ldp_X): # pylint: disable=missing-docstring,invalid-name
    pattern = "ldph <Xa>, <Xb>, sp, <imm>, <Th>"
    inputs = ["Th"]
    outputs = ["Xa", "Xb"]
    @classmethod
    def make(cls, src):
        obj = AArch64Instruction.build(cls, src)
        obj.increment = None
        obj.pre_index = obj.immediate
        obj.addr = "sp"
        return obj

    def write(self):
        self.immediate = simplify(self.pre_index)
        return super().write()

class x_ldp_sp_with_imm_hint2(Ldp_X): # pylint: disable=missing-docstring,invalid-name
    pattern = "ldphp <Xa>, <Xb>, sp, <imm>, <Th0>, <Th1>"
    inputs = ["Th0", "Th1"]
    outputs = ["Xa", "Xb"]
    @classmethod
    def make(cls, src):
        obj = AArch64Instruction.build(cls, src)
        obj.increment = None
        obj.pre_index = obj.immediate
        obj.addr = "sp"
        return obj

    def write(self):
        self.immediate = simplify(self.pre_index)
        return super().write()

class x_ldp_with_imm_hint2(Ldp_X): # pylint: disable=missing-docstring,invalid-name
    pattern = "ldphp <Xa>, <Xb>, <Xc>, <imm>, <Th0>, <Th1>"
    inputs = ["Xc", "Th0", "Th1"]
    outputs = ["Xa", "Xb"]
    @classmethod
    def make(cls, src):
        obj = AArch64Instruction.build(cls, src)
        obj.increment = None
        obj.pre_index = obj.immediate
        obj.addr = obj.args_in[0]
        return obj

    def write(self):
        self.immediate = simplify(self.pre_index)
        return super().write()

class ldr_sxtw_wform(AArch64Instruction): # pylint: disable=missing-docstring,invalid-name
    pattern = "ldr <Wd>, [<Xa>, <Wb>, SXTW <imm>]"
    inputs = ["Xa", "Wb"]
    outputs = ["Wd"]

############################
#                          #
# Some scalar instructions #
#                          #
############################

class lsr_wform(AArch64Instruction): # pylint: disable=missing-docstring,invalid-name
    pattern = "lsr <Wd>, <Wa>, <Wb>"
    inputs = ["Wa", "Wb"]
    outputs = ["Wd"]

class asr_wform(AArch64Instruction): # pylint: disable=missing-docstring,invalid-name
    pattern = "asr <Wd>, <Wa>, <imm>"
    inputs = ["Wa"]
    outputs = ["Wd"]

class eor_wform(AArch64Instruction): # pylint: disable=missing-docstring,invalid-name
    pattern = "eor <Wd>, <Wa>, <Wb>"
    inputs = ["Wa", "Wb"]
    outputs = ["Wd"]

class AArch64BasicArithmetic(AArch64Instruction): # pylint: disable=missing-docstring,invalid-name
    pass

class subs_wform(AArch64BasicArithmetic): # pylint: disable=missing-docstring,invalid-name
    pattern = "subs <Wd>, <Wa>, <imm>"
    inputs = ["Wa"]
    outputs = ["Wd"]
    modifiesFlags = True

class subs_imm(AArch64BasicArithmetic): # pylint: disable=missing-docstring,invalid-name
    pattern = "subs <Xd>, <Xa>, <imm>"
    inputs = ["Xa"]
    outputs = ["Xd"]
    modifiesFlags = True

class sub_imm(AArch64BasicArithmetic): # pylint: disable=missing-docstring,invalid-name
    pattern = "sub <Xd>, <Xa>, <imm>"
    inputs = ["Xa"]
    outputs = ["Xd"]

class add_imm(AArch64BasicArithmetic): # pylint: disable=missing-docstring,invalid-name
    pattern = "add <Xd>, <Xa>, <imm>"
    inputs = ["Xa"]
    outputs = ["Xd"]

class add_sp_imm(AArch64BasicArithmetic): # pylint: disable=missing-docstring,invalid-name
    pattern = "add <Xd>, sp, <imm>"
    outputs = ["Xd"]

class neg(AArch64BasicArithmetic): # pylint: disable=missing-docstring,invalid-name
    pattern = "neg <Xd>, <Xa>"
    inputs = ["Xa"]
    outputs = ["Xd"]

class negs(AArch64BasicArithmetic): # pylint: disable=missing-docstring,invalid-name
    pattern = "negs <Xd>, <Xa>"
    inputs = ["Xa"]
    outputs = ["Xd"]
    modifiesFlags=True

class ngc_zero(AArch64BasicArithmetic): # pylint: disable=missing-docstring,invalid-name
    pattern = "ngc <Xd>, xzr"
    inputs = []
    outputs = ["Xd"]
    dependsOnFlags=True

class ngcs(AArch64BasicArithmetic): # pylint: disable=missing-docstring,invalid-name
    pattern = "ngcs <Xd>, <Xa>"
    inputs = ["Xa"]
    outputs = ["Xd"]
    modifiesFlags=True
    dependsOnFlags=True

class ngcs_zero(AArch64BasicArithmetic): # pylint: disable=missing-docstring,invalid-name
    pattern = "ngcs <Xd>, xzr"
    inputs = []
    outputs = ["Xd"]
    modifiesFlags=True
    dependsOnFlags=True

class adds(AArch64BasicArithmetic): # pylint: disable=missing-docstring,invalid-name
    pattern = "adds <Xd>, <Xa>, <imm>"
    inputs = ["Xa"]
    outputs = ["Xd"]
    modifiesFlags=True

class adds_to_zero(AArch64BasicArithmetic): # pylint: disable=missing-docstring,invalid-name
    pattern = "adds xzr, <Xa>, <Xb>"
    inputs = ["Xa","Xb"]
    modifiesFlags=True

class adds_imm_to_zero(AArch64BasicArithmetic): # pylint: disable=missing-docstring,invalid-name
    pattern = "adds xzr, <Xa>, <imm>"
    inputs = ["Xa"]
    modifiesFlags=True

class subs_twoarg(AArch64BasicArithmetic): # pylint: disable=missing-docstring,invalid-name
    pattern = "subs <Xd>, <Xa>, <Xb>"
    inputs = ["Xa", "Xb"]
    outputs = ["Xd"]
    modifiesFlags=True

class adds_twoarg(AArch64BasicArithmetic): # pylint: disable=missing-docstring,invalid-name
    pattern = "adds <Xd>, <Xa>, <Xb>"
    inputs = ["Xa", "Xb"]
    outputs = ["Xd"]
    modifiesFlags=True

class adcs(AArch64BasicArithmetic): # pylint: disable=missing-docstring,invalid-name
    pattern = "adcs <Xd>, <Xa>, <Xb>"
    inputs = ["Xa", "Xb"]
    outputs = ["Xd"]
    modifiesFlags=True
    dependsOnFlags=True

class sbcs(AArch64BasicArithmetic): # pylint: disable=missing-docstring,invalid-name
    pattern = "sbcs <Xd>, <Xa>, <Xb>"
    inputs = ["Xa", "Xb"]
    outputs = ["Xd"]
    modifiesFlags=True
    dependsOnFlags=True

class sbcs_zero(AArch64BasicArithmetic): # pylint: disable=missing-docstring,invalid-name
    pattern = "sbcs <Xd>, <Xa>, xzr"
    inputs = ["Xa"]
    outputs = ["Xd"]
    modifiesFlags=True
    dependsOnFlags=True

class sbcs_to_zero(AArch64BasicArithmetic): # pylint: disable=missing-docstring,invalid-name
    pattern = "sbcs xzr, <Xa>, <Xb>"
    inputs = ["Xa", "Xb"]
    outputs = []
    modifiesFlags=True
    dependsOnFlags=True

class sbcs_zero_to_zero(AArch64BasicArithmetic): # pylint: disable=missing-docstring,invalid-name
    pattern = "sbcs xzr, <Xa>, xzr"
    inputs = ["Xa"]
    outputs = []
    modifiesFlags=True
    dependsOnFlags=True

class sbc(AArch64BasicArithmetic): # pylint: disable=missing-docstring,invalid-name
    pattern = "sbc <Xd>, <Xa>, <Xb>"
    inputs = ["Xa", "Xb"]
    outputs = ["Xd"]
    dependsOnFlags=True

class sbc_zero_r(AArch64BasicArithmetic): # pylint: disable=missing-docstring,invalid-name
    pattern = "sbc <Xd>, <Xa>, xzr"
    inputs = ["Xa"]
    outputs = ["Xd"]
    dependsOnFlags=True

class adcs_zero_r(AArch64BasicArithmetic): # pylint: disable=missing-docstring,invalid-name
    pattern = "adcs <Xd>, <Xa>, xzr"
    inputs = ["Xa"]
    outputs = ["Xd"]
    modifiesFlags=True
    dependsOnFlags=True

class adcs_zero_l(AArch64BasicArithmetic): # pylint: disable=missing-docstring,invalid-name
    pattern = "adcs <Xd>, xzr, <Xb>"
    inputs = ["Xb"]
    outputs = ["Xd"]
    modifiesFlags=True
    dependsOnFlags=True

class adcs_zero2(AArch64BasicArithmetic): # pylint: disable=missing-docstring,invalid-name
    pattern = "adcs <Xd>, xzr, xzr"
    outputs = ["Xd"]
    modifiesFlags=True
    dependsOnFlags=True

class adcs_to_zero(AArch64BasicArithmetic): # pylint: disable=missing-docstring,invalid-name
    pattern = "adcs xzr, <Xa>, <Xb>"
    inputs = ["Xa", "Xb"]
    modifiesFlags=True
    dependsOnFlags=True

class adcs_zero_r_to_zero(AArch64BasicArithmetic): # pylint: disable=missing-docstring,invalid-name
    pattern = "adcs xzr, <Xa>, xzr"
    inputs = ["Xa"]
    modifiesFlags=True
    dependsOnFlags=True

class adc(AArch64BasicArithmetic): # pylint: disable=missing-docstring,invalid-name
    pattern = "adc <Xd>, <Xa>, <Xb>"
    inputs = ["Xa", "Xb"]
    outputs = ["Xd"]
    dependsOnFlags=True

class adc_zero2(AArch64BasicArithmetic): # pylint: disable=missing-docstring,invalid-name
    pattern = "adc <Xd>, xzr, xzr"
    outputs = ["Xd"]
    dependsOnFlags=True

class adc_zero_r(AArch64BasicArithmetic): # pylint: disable=missing-docstring,invalid-name
    pattern = "adc <Xd>, <Xa>, xzr"
    inputs = ["Xa"]
    outputs = ["Xd"]
    dependsOnFlags=True

class adc_zero_l(AArch64BasicArithmetic): # pylint: disable=missing-docstring,invalid-name
    pattern = "adc <Xd>, xzr, <Xa>"
    inputs = ["Xa"]
    outputs = ["Xd"]
    dependsOnFlags=True

class add(AArch64BasicArithmetic): # pylint: disable=missing-docstring,invalid-name
    pattern = "add <Xd>, <Xa>, <Xb>"
    inputs = ["Xa","Xb"]
    outputs = ["Xd"]

class add2(AArch64BasicArithmetic): # pylint: disable=missing-docstring,invalid-name
    pattern = "add <Xd>, <Xa>, <Xb>, <imm>"
    inputs = ["Xa","Xb"]
    outputs = ["Xd"]

class add_w_imm(AArch64BasicArithmetic): # pylint: disable=missing-docstring,invalid-name
    pattern = "add <Wd>, <Wa>, <imm>"
    inputs = ["Wa"]
    outputs = ["Wd"]

class sub(AArch64BasicArithmetic): # pylint: disable=missing-docstring,invalid-name
    pattern = "sub <Xd>, <Xa>, <Xb>"
    inputs = ["Xa","Xb"]
    outputs = ["Xd"]

class AArch64ShiftedArithmetic(AArch64Instruction): # pylint: disable=missing-docstring,invalid-name
    pass

class add_lsl(AArch64ShiftedArithmetic): # pylint: disable=missing-docstring,invalid-name
    pattern = "add <Xd>, <Xa>, <Xb>, lsl <imm>"
    inputs = ["Xa","Xb"]
    outputs = ["Xd"]

class add_lsr(AArch64ShiftedArithmetic): # pylint: disable=missing-docstring,invalid-name
    pattern = "add <Xd>, <Xa>, <Xb>, lsr <imm>"
    inputs = ["Xa","Xb"]
    outputs = ["Xd"]

class adds_lsl(AArch64ShiftedArithmetic): # pylint: disable=missing-docstring,invalid-name
    pattern = "adds <Xd>, <Xa>, <Xb>, lsl <imm>"
    inputs = ["Xa","Xb"]
    outputs = ["Xd"]
    modifiesFlags=True

class adds_lsr(AArch64ShiftedArithmetic): # pylint: disable=missing-docstring,invalid-name
    pattern = "adds <Xd>, <Xa>, <Xb>, lsr <imm>"
    inputs = ["Xa","Xb"]
    outputs = ["Xd"]
    modifiesFlags=True

class add_asr(AArch64ShiftedArithmetic): # pylint: disable=missing-docstring,invalid-name
    pattern = "add <Xd>, <Xa>, <Xb>, asr <imm>"
    inputs = ["Xa","Xb"]
    outputs = ["Xd"]

class add_imm_lsl(AArch64ShiftedArithmetic): # pylint: disable=missing-docstring,invalid-name
    pattern = "add <Xd>, <Xa>, <imm0>, lsl <imm1>"
    inputs = ["Xa"]
    outputs = ["Xd"]

class AArch64Shift(AArch64Instruction): # pylint: disable=missing-docstring,invalid-name
    pass

class lsr(AArch64Shift): # pylint: disable=missing-docstring,invalid-name
    pattern = "lsr <Xd>, <Xa>, <imm>"
    inputs = ["Xa"]
    outputs = ["Xd"]

# TODO: This likely has different perf characteristics!
class lsr_variable(AArch64Shift): # pylint: disable=missing-docstring,invalid-name
    pattern = "lsr <Xd>, <Xa>, <Xc>"
    inputs = ["Xa", "Xc"]
    outputs = ["Xd"]

class lsl(AArch64Shift): # pylint: disable=missing-docstring,invalid-name
    pattern = "lsl <Xd>, <Xa>, <imm>"
    inputs = ["Xa"]
    outputs = ["Xd"]

class asr(AArch64Shift): # pylint: disable=missing-docstring,invalid-name
    pattern = "asr <Xd>, <Xa>, <imm>"
    inputs = ["Xa"]
    outputs = ["Xd"]

class AArch64Logical(AArch64Instruction): # pylint: disable=missing-docstring,invalid-name
    pass

class rev_w(AArch64Logical): # pylint: disable=missing-docstring,invalid-name
    pattern = "rev <Wd>, <Wa>"
    inputs = ["Wa"]
    outputs = ["Wd"]

class eor(AArch64Logical): # pylint: disable=missing-docstring,invalid-name
    pattern = "eor <Xd>, <Xa>, <Xb>"
    inputs = ["Xa","Xb"]
    outputs = ["Xd"]

class orr(AArch64Logical): # pylint: disable=missing-docstring,invalid-name
    pattern = "orr <Xd>, <Xa>, <Xb>"
    inputs = ["Xa","Xb"]
    outputs = ["Xd"]

class orr_w(AArch64Logical): # pylint: disable=missing-docstring,invalid-name
    pattern = "orr <Wd>, <Wa>, <Wb>"
    inputs = ["Wa","Wb"]
    outputs = ["Wd"]

class bfi(AArch64Logical): # pylint: disable=missing-docstring,invalid-name
    pattern = "bfi <Xd>, <Xa>, <imm0>, <imm1>"
    inputs = ["Xa"]
    in_outs=["Xd"]

class and_imm(AArch64Logical): # pylint: disable=missing-docstring,invalid-name
    pattern = "and <Xd>, <Xa>, <imm>"
    inputs = ["Xa"]
    outputs = ["Xd"]

class ands_imm(AArch64Logical): # pylint: disable=missing-docstring,invalid-name
    pattern = "ands <Xd>, <Xa>, <imm>"
    inputs = ["Xa"]
    outputs = ["Xd"]
    modifiesFlags=True

class ands_xzr_imm(AArch64Logical): # pylint: disable=missing-docstring,invalid-name
    pattern = "ands xzr, <Xa>, <imm>"
    inputs = ["Xa"]
    modifiesFlags=True

class and_twoarg(AArch64Logical): # pylint: disable=missing-docstring,invalid-name
    pattern = "and <Xd>, <Xa>, <Xb>"
    inputs = ["Xa", "Xb"]
    outputs = ["Xd"]

class bic(AArch64Logical): # pylint: disable=missing-docstring,invalid-name
    pattern = "bic <Xd>, <Xa>, <imm>"
    inputs = ["Xa"]
    outputs = ["Xd"]

class orr_imm(AArch64Logical): # pylint: disable=missing-docstring,invalid-name
    pattern = "orr <Xd>, <Xa>, <imm>"
    inputs = ["Xa"]
    outputs = ["Xd"]

class sbfx(AArch64Logical): # pylint: disable=missing-docstring,invalid-name
    pattern = "sbfx <Xd>, <Xa>, <imm0>, <imm1>"
    inputs = ["Xa"]
    outputs = ["Xd"]

class extr(AArch64Logical): ### TODO! Review this...
    pattern = "extr <Xd>, <Xa>, <Xb>, <imm>"
    inputs = ["Xa", "Xb"]
    outputs = ["Xd"]

class AArch64LogicalShifted(AArch64Instruction): # pylint: disable=missing-docstring,invalid-name
    pass

class orr_shifted(AArch64LogicalShifted): # pylint: disable=missing-docstring,invalid-name
    pattern = "orr <Xd>, <Xa>, <Xb>, lsl <imm>"
    inputs = ["Xa","Xb"]
    outputs = ["Xd"]

class AArch64ConditionalCompare(AArch64Instruction): # pylint: disable=missing-docstring,invalid-name
    pass

class ccmp_xzr(AArch64ConditionalCompare): # pylint: disable=missing-docstring,invalid-name
    pattern = "ccmp <Xa>, xzr, <imm>, <flag>"
    inputs = ["Xa"]
    modifiesFlags=True
    dependsOnFlags=True

class ccmp(AArch64ConditionalCompare): # pylint: disable=missing-docstring,invalid-name
    pattern = "ccmp <Xa>, <Xb>, <imm>, <flag>"
    inputs = ["Xa", "Xb"]
    modifiesFlags=True
    dependsOnFlags=True

class AArch64ConditionalSelect(AArch64Instruction): # pylint: disable=missing-docstring,invalid-name
    pass

class cneg(AArch64ConditionalSelect): # pylint: disable=missing-docstring,invalid-name
    pattern = "cneg <Xd>, <Xe>, <flag>"
    inputs = ["Xe"]
    outputs = ["Xd"]
    dependsOnFlags=True

class csel_xzr_ne(AArch64ConditionalSelect): # pylint: disable=missing-docstring,invalid-name
    pattern = "csel <Xd>, <Xe>, xzr, <flag>"
    inputs = ["Xe"]
    outputs = ["Xd"]
    dependsOnFlags=True

class csel_xzr2_ne(AArch64ConditionalSelect): # pylint: disable=missing-docstring,invalid-name
    pattern = "csel <Xd>, xzr, <Xe>, <flag>"
    inputs = ["Xe"]
    outputs = ["Xd"]
    dependsOnFlags=True

class csel_ne(AArch64ConditionalSelect): # pylint: disable=missing-docstring,invalid-name
    pattern = "csel <Xd>, <Xe>, <Xf>, <flag>"
    inputs = ["Xe", "Xf"]
    outputs = ["Xd"]
    dependsOnFlags=True

class cinv(AArch64ConditionalSelect): # pylint: disable=missing-docstring,invalid-name
    pattern = "cinv <Xd>, <Xe>, <flag>"
    inputs = ["Xe"]
    outputs = ["Xd"]
    dependsOnFlags=True

class cinc(AArch64ConditionalSelect): # pylint: disable=missing-docstring,invalid-name
    pattern = "cinc <Xd>, <Xe>, <flag>"
    inputs = ["Xe"]
    outputs = ["Xd"]
    dependsOnFlags=True

class csetm(AArch64ConditionalSelect): # pylint: disable=missing-docstring,invalid-name
    pattern = "csetm <Xd>, <flag>"
    outputs = ["Xd"]
    dependsOnFlags=True

class cset(AArch64ConditionalSelect): # pylint: disable=missing-docstring,invalid-name
    pattern = "cset <Xd>, <flag>"
    outputs = ["Xd"]
    dependsOnFlags=True

class cmn(AArch64ConditionalSelect): # pylint: disable=missing-docstring,invalid-name
    pattern = "cmn <Xd>, <Xe>"
    inputs = ["Xd", "Xe"]
    modifiesFlags=True

class cmn_imm(AArch64ConditionalSelect): # pylint: disable=missing-docstring,invalid-name
    pattern = "cmn <Xd>, <imm>"
    inputs = ["Xd"]
    modifiesFlags=True

class ldr_const(AArch64Instruction): # pylint: disable=missing-docstring,invalid-name
    pattern = "ldr <Xd>, <imm>"
    inputs = []
    outputs = ["Xd"]

class movk_imm(AArch64Instruction): # pylint: disable=missing-docstring,invalid-name
    pattern = "movk <Xd>, <imm>"
    inputs = []
    in_outs=["Xd"]

class mov(AArch64Instruction): # pylint: disable=missing-docstring,invalid-name
    pattern = "mov <Wd>, <Wa>"
    inputs = ["Wa"]
    outputs = ["Wd"]

class AArch64Move(AArch64Instruction): # pylint: disable=missing-docstring,invalid-name
    pass

class mov_imm(AArch64Move): # pylint: disable=missing-docstring,invalid-name
    pattern = "mov <Xd>, <imm>"
    inputs = []
    outputs = ["Xd"]

class mvn_xzr(AArch64Move): # pylint: disable=missing-docstring,invalid-name
    pattern = "mvn <Xd>, xzr"
    inputs = []
    outputs = ["Xd"]

class mov_xform(AArch64Move): # pylint: disable=missing-docstring,invalid-name
    pattern = "mov <Xd>, <Xa>"
    inputs = ["Xa"]
    outputs = ["Xd"]

class umull_wform(AArch64Instruction): # pylint: disable=missing-docstring,invalid-name
    pattern = "umull <Xd>, <Wa>, <Wb>"
    inputs = ["Wa","Wb"]
    outputs = ["Xd"]

class umaddl_wform(AArch64Instruction): # pylint: disable=missing-docstring,invalid-name
    pattern = "umaddl <Xn>, <Wa>, <Wb>, <Xacc>"
    inputs = ["Wa","Wb","Xacc"]
    outputs = ["Xn"]

class mul_wform(AArch64Instruction): # pylint: disable=missing-docstring,invalid-name
    pattern = "mul <Wd>, <Wa>, <Wb>"
    inputs = ["Wa","Wb"]
    outputs = ["Wd"]

class AArch64HighMultiply(AArch64Instruction): # pylint: disable=missing-docstring,invalid-name
    pass

class umulh_xform(AArch64HighMultiply): # pylint: disable=missing-docstring,invalid-name
    pattern = "umulh <Xd>, <Xa>, <Xb>"
    inputs = ["Xa","Xb"]
    outputs = ["Xd"]

class smulh_xform(AArch64HighMultiply): # pylint: disable=missing-docstring,invalid-name
    pattern = "smulh <Xd>, <Xa>, <Xb>"
    inputs = ["Xa","Xb"]
    outputs = ["Xd"]

class AArch64Multiply(AArch64Instruction): # pylint: disable=missing-docstring,invalid-name
    pass

class mul_xform(AArch64Multiply): # pylint: disable=missing-docstring,invalid-name
    pattern = "mul <Xd>, <Xa>, <Xb>"
    inputs = ["Xa","Xb"]
    outputs = ["Xd"]

class madd_xform(AArch64Multiply): # pylint: disable=missing-docstring,invalid-name
    pattern = "madd <Xd>, <Xacc>, <Xa>, <Xb>"
    inputs = ["Xacc", "Xa","Xb"]
    outputs = ["Xd"]

class mneg_xform(AArch64Multiply): # pylint: disable=missing-docstring,invalid-name
    pattern = "mneg <Xd>, <Xa>, <Xb>"
    inputs = ["Xa","Xb"]
    outputs = ["Xd"]

class msub_xform(AArch64Multiply): # pylint: disable=missing-docstring,invalid-name
    pattern = "msub <Xd>, <Xacc>, <Xa>, <Xb>"
    inputs = ["Xacc", "Xa","Xb"]
    outputs = ["Xd"]

class and_imm_wform(AArch64Instruction): # pylint: disable=missing-docstring,invalid-name
    pattern = "and <Wd>, <Wa>, <imm>"
    inputs = ["Wa"]
    outputs = ["Wd"]

class Tst(AArch64Instruction): # pylint: disable=missing-docstring,invalid-name
    pass

class tst_wform(Tst): # pylint: disable=missing-docstring,invalid-name
    pattern = "tst <Wa>, <imm>"
    inputs = ["Wa"]
    modifiesFlags=True

class tst_imm_xform(Tst): # pylint: disable=missing-docstring,invalid-name
    pattern = "tst <Xa>, <imm>"
    inputs = ["Xa"]
    modifiesFlags=True

class tst_xform(Tst): # pylint: disable=missing-docstring,invalid-name
    pattern = "tst <Xa>, <Xb>"
    inputs = ["Xa", "Xb"]
    modifiesFlags=True

class cmp(Tst): # pylint: disable=missing-docstring,invalid-name
    pattern = "cmp <Xa>, <Xb>"
    inputs = ["Xa","Xb"]
    modifiesFlags=True

class cmp_xzr(Tst): # pylint: disable=missing-docstring,invalid-name
    pattern = "cmp <Xa>, xzr"
    inputs = ["Xa"]
    modifiesFlags=True

class cmp_xzr2(Tst): # pylint: disable=missing-docstring,invalid-name
    pattern = "cmp xzr, xzr"
    inputs = []
    modifiesFlags=True

class cmp_imm(Tst): # pylint: disable=missing-docstring,invalid-name
    pattern = "cmp <Xa>, <imm>"
    inputs = ["Xa"]
    modifiesFlags=True

######################################################
#                                                    #
# Some 'wrappers' around AArch64 Neon instructions   #
#                                                    #
######################################################

class vmov(AArch64Instruction): # pylint: disable=missing-docstring,invalid-name
    pattern = "mov <Vd>.<dt0>, <Va>.<dt1>"
    inputs = ["Va"]
    outputs = ["Vd"]

class vmovi(AArch64Instruction): # pylint: disable=missing-docstring,invalid-name
    pattern = "movi <Vd>.<dt>, <imm>"
    outputs = ["Vd"]

class vxtn(AArch64Instruction): # pylint: disable=missing-docstring,invalid-name
    pattern = "xtn <Vd>.<dt0>, <Va>.<dt1>"
    inputs = ["Va"]
    outputs = ["Vd"]

class Vrev(AArch64Instruction): # pylint: disable=missing-docstring,invalid-name
    pass

class rev64(Vrev): # pylint: disable=missing-docstring,invalid-name
    pattern = "rev64 <Vd>.<dt0>, <Va>.<dt1>"
    inputs = ["Va"]
    outputs = ["Vd"]

class rev32(Vrev): # pylint: disable=missing-docstring,invalid-name
    pattern = "rev32 <Vd>.<dt0>, <Va>.<dt1>"
    inputs = ["Va"]
    outputs = ["Vd"]

class uaddlp(AArch64Instruction): # pylint: disable=missing-docstring,invalid-name
    pattern = "uaddlp <Vd>.<dt0>, <Va>.<dt1>"
    inputs = ["Va"]
    outputs = ["Vd"]

class vand(AArch64Instruction): # pylint: disable=missing-docstring,invalid-name
    pattern = "and <Vd>.<dt0>, <Va>.<dt1>, <Vb>.<dt2>"
    inputs = ["Va", "Vb"]
    outputs = ["Vd"]

class vbic(AArch64Instruction): # pylint: disable=missing-docstring,invalid-name
    pattern = "bic <Vd>.<dt0>, <Va>.<dt1>, <Vb>.<dt2>"
    inputs = ["Va", "Vb"]
    outputs = ["Vd"]

class Vzip(AArch64Instruction): # pylint: disable=missing-docstring,invalid-name
    pass

class vzip1(Vzip): # pylint: disable=missing-docstring,invalid-name
    pattern = "zip1 <Vd>.<dt0>, <Va>.<dt1>, <Vb>.<dt2>"
    inputs = ["Va", "Vb"]
    outputs = ["Vd"]

class vzip2(Vzip): # pylint: disable=missing-docstring,invalid-name
    pattern = "zip2 <Vd>.<dt0>, <Va>.<dt1>, <Vb>.<dt2>"
    inputs = ["Va", "Vb"]
    outputs = ["Vd"]

class vuzp1(Vzip): # pylint: disable=missing-docstring,invalid-name
    pattern = "uzp1 <Vd>.<dt0>, <Va>.<dt1>, <Vb>.<dt2>"
    inputs = ["Va", "Vb"]
    outputs = ["Vd"]

class vuzp2(Vzip): # pylint: disable=missing-docstring,invalid-name
    pattern = "uzp2 <Vd>.<dt0>, <Va>.<dt1>, <Vb>.<dt2>"
    inputs = ["Va", "Vb"]
    outputs = ["Vd"]

class vuxtl(AArch64Instruction): # pylint: disable=missing-docstring,invalid-name
    pattern = "uxtl <Vd>.<dt0>, <Va>.<dt1>"
    inputs = ["Va"]
    outputs = ["Vd"]

class Vqdmulh(AArch64Instruction):
    pass

class vqrdmulh(Vqdmulh): # pylint: disable=missing-docstring,invalid-name
    pattern = "sqrdmulh <Vd>.<dt0>, <Va>.<dt1>, <Vb>.<dt2>"
    inputs = ["Va", "Vb"]
    outputs = ["Vd"]

class vqrdmulh_lane(Vqdmulh): # pylint: disable=missing-docstring,invalid-name
    pattern = "sqrdmulh <Vd>.<dt0>, <Va>.<dt1>, <Vb>.<dt2>[<index>]"
    inputs = ["Va", "Vb"]
    outputs = ["Vd"]
    @classmethod
    def make(cls, src):
        obj = AArch64Instruction.build(cls, src)
        if obj.datatype[0] == "8h":
            obj.args_in_restrictions = [ [ f"v{i}" for i in range(0,32) ],
                                          [ f"v{i}" for i in range(0,16) ]]
        return obj

class vqdmulh_lane(Vqdmulh): # pylint: disable=missing-docstring,invalid-name
    pattern = "sqdmulh <Vd>.<dt0>, <Va>.<dt1>, <Vb>.<dt2>[<index>]"
    inputs = ["Va", "Vb"]
    outputs = ["Vd"]
    @classmethod
    def make(cls, src):
        obj = AArch64Instruction.build(cls, src)
        if obj.datatype[0] == "8h":
            obj.args_in_restrictions = [ [ f"v{i}" for i in range(0,32) ],
                                          [ f"v{i}" for i in range(0,16) ]]

        return obj

class fcsel_dform(Instruction): # pylint: disable=missing-docstring,invalid-name
    @classmethod
    def make(cls, src):
        obj = Instruction.build(cls, src, mnemonic="fcsel_dform",
                         arg_types_in=[RegisterType.NEON, RegisterType.NEON, RegisterType.FLAGS],
                         arg_types_out=[RegisterType.NEON])

        regexp_txt = r"fcsel_dform\s+(?P<dst>\w+)\s*,\s*(?P<src1>\w+)\s*,\s*(?P<src2>\w+)\s*,\s*eq"
        regexp_txt = Instruction.unfold_abbrevs(regexp_txt)
        regexp = re.compile(regexp_txt)
        p = regexp.match(src)
        if p is None:
            raise Instruction.ParsingException("Does not match pattern")
        obj.args_in     = [ p.group("src1"), p.group("src2"), "flags" ]
        obj.args_out    = [ p.group("dst") ]
        obj.args_in_out = []

        return obj

    def write(self):
        return f"fcsel_dform {self.args_out[0]}, {self.args_in[0]}, {self.args_in[1]}, eq"

class Vins(AArch64Instruction): # pylint: disable=missing-docstring,invalid-name
    pass

class vins_d(Vins): # pylint: disable=missing-docstring,invalid-name
    pattern = "ins <Vd>.d[<index>], <Xa>"
    inputs = ["Xa"]
    in_outs=["Vd"]

class vins_d_force_output(Vins): # pylint: disable=missing-docstring,invalid-name
    pattern = "ins <Vd>.d[<index>], <Xa>"
    inputs = ["Xa"]
    outputs = ["Vd"]
    @classmethod
    def make(cls, src, force=False):
        if force is False:
            raise Instruction.ParsingException("Instruction ignored")
        return AArch64Instruction.build(cls, src)

class Mov_xtov_d(AArch64Instruction): # pylint: disable=missing-docstring,invalid-name
    pass

class mov_xtov_d(Mov_xtov_d): # pylint: disable=missing-docstring,invalid-name
    pattern = "mov <Vd>.d[<index>], <Xa>"
    inputs = ["Xa"]
    in_outs=["Vd"]

class mov_xtov_d_xzr(Mov_xtov_d): # pylint: disable=missing-docstring,invalid-name
    pattern = "mov <Vd>.d[<index>], xzr"
    in_outs=["Vd"]

class mov_b00(AArch64Instruction): # pylint: disable=missing-docstring,invalid-name
    pattern = "mov <Vd>.b[0], <Va>.b[0]"
    inputs = ["Va"]
    in_outs=["Vd"]

class mov_d01(AArch64Instruction): # pylint: disable=missing-docstring,invalid-name
    pattern = "mov <Vd>.d[0], <Va>.d[1]"
    inputs = ["Va"]
    in_outs=["Vd"]

class AArch64NeonLogical(AArch64Instruction): # pylint: disable=missing-docstring,invalid-name
    pass

class veor(AArch64NeonLogical): # pylint: disable=missing-docstring,invalid-name
    pattern = "eor <Vd>.<dt0>, <Va>.<dt1>, <Vb>.<dt2>"
    inputs = ["Va", "Vb"]
    outputs = ["Vd"]

class veor3(AArch64Instruction): # pylint: disable=missing-docstring,invalid-name
    pattern = "eor3 <Vd>.<dt0>, <Va>.<dt1>, <Vb>.<dt2>, <Vc>.<dt3>"
    inputs = ["Va", "Vb", "Vc"]
    outputs = ["Vd"]

class vbif(AArch64NeonLogical): # pylint: disable=missing-docstring,invalid-name
    pattern = "bif <Vd>.<dt0>, <Va>.<dt1>, <Vb>.<dt2>"
    inputs = ["Va", "Vb"]
    in_outs=["Vd"]

# Not sure about the classification as logical... couldn't find it in SWOG
class vmov_d(AArch64NeonLogical): # pylint: disable=missing-docstring,invalid-name
    pattern = "mov <Dd>, <Va>.d[1]"
    inputs = ["Va"]
    outputs = ["Dd"]

class vext(AArch64NeonLogical): # pylint: disable=missing-docstring,invalid-name
    pattern = "ext <Vd>.<dt0>, <Va>.<dt1>, <Vb>.<dt2>, <imm>"
    inputs = ["Va", "Vb"]
    outputs = ["Vd"]

class Vmul(AArch64Instruction):
    pass

class vmul(Vmul): # pylint: disable=missing-docstring,invalid-name
    pattern = "mul <Vd>.<dt0>, <Va>.<dt1>, <Vb>.<dt2>"
    inputs = ["Va", "Vb"]
    outputs = ["Vd"]

class vmul_lane(Vmul): # pylint: disable=missing-docstring,invalid-name
    pattern = "mul <Vd>.<dt0>, <Va>.<dt1>, <Vb>.<dt2>[<index>]"
    inputs = ["Va", "Vb"]
    outputs = ["Vd"]
    @classmethod
    def make(cls, src):
        obj = AArch64Instruction.build(cls, src)
        if obj.datatype[0] == "8h":
            obj.args_in_restrictions = [ [ f"v{i}" for i in range(0,32) ],
                                         [ f"v{i}" for i in range(0,16) ]]

        return obj

class Vmla(AArch64Instruction):
    pass

class vmla(Vmla): # pylint: disable=missing-docstring,invalid-name
    pattern = "mla <Vd>.<dt0>, <Va>.<dt1>, <Vb>.<dt2>"
    inputs = ["Va", "Vb"]
    in_outs=["Vd"]

class vmla_lane(Vmla): # pylint: disable=missing-docstring,invalid-name
    pattern = "mla <Vd>.<dt0>, <Va>.<dt1>, <Vb>.<dt2>[<index>]"
    inputs = ["Va", "Vb"]
    in_outs=["Vd"]
    @classmethod
    def make(cls, src):
        obj = AArch64Instruction.build(cls, src)
        if obj.datatype[0] == "8h":
            obj.args_in_restrictions = [ [ f"v{i}" for i in range(0,32) ],
                                          [ f"v{i}" for i in range(0,16) ]]
        return obj

class vmls(Vmla): # pylint: disable=missing-docstring,invalid-name
    pattern = "mls <Vd>.<dt0>, <Va>.<dt1>, <Vb>.<dt2>"
    inputs = ["Va", "Vb"]
    in_outs = ["Vd"]

class vmls_lane(Vmla): # pylint: disable=missing-docstring,invalid-name
    pattern = "mls <Vd>.<dt0>, <Va>.<dt1>, <Vb>.<dt2>[<index>]"
    inputs = ["Va", "Vb"]
    in_outs=["Vd"]
    @classmethod
    def make(cls, src):
        obj = AArch64Instruction.build(cls, src)
        if obj.datatype[0] == "8h":
            obj.args_in_restrictions = [ [ f"v{i}" for i in range(0,32) ],
                                          [ f"v{i}" for i in range(0,16) ]]
        return obj

class vdup(AArch64Instruction): # pylint: disable=missing-docstring,invalid-name
    pattern = "dup <Vd>.<dt>, <Xa>"
    inputs = ["Xa"]
    outputs = ["Vd"]

class Vmull(AArch64Instruction):
    pass

class vmull(Vmull): # pylint: disable=missing-docstring,invalid-name
    pattern = "umull <Vd>.<dt0>, <Va>.<dt1>, <Vb>.<dt2>"
    inputs = ["Va", "Vb"]
    outputs = ["Vd"]

class vmull2(Vmull): # pylint: disable=missing-docstring,invalid-name
    pattern = "umull2 <Vd>.<dt0>, <Va>.<dt1>, <Vb>.<dt2>"
    inputs = ["Va", "Vb"]
    outputs = ["Vd"]

class vsmull(Vmull): # pylint: disable=missing-docstring,invalid-name
    pattern = "smull <Vd>.<dt0>, <Va>.<dt1>, <Vb>.<dt2>"
    inputs = ["Va", "Vb"]
    outputs = ["Vd"]

class vsmull2(Vmull): # pylint: disable=missing-docstring,invalid-name
    pattern = "smull2 <Vd>.<dt0>, <Va>.<dt1>, <Vb>.<dt2>"
    inputs = ["Va", "Vb"]
    outputs = ["Vd"]

class Vmlal(AArch64Instruction):
    pass

class vmlal(Vmlal): # pylint: disable=missing-docstring,invalid-name
    pattern = "umlal <Vd>.<dt0>, <Va>.<dt1>, <Vb>.<dt2>"
    inputs = ["Va", "Vb"]
    in_outs=["Vd"]

class vsmlal(Vmlal): # pylint: disable=missing-docstring,invalid-name
    pattern = "smlal <Vd>.<dt0>, <Va>.<dt1>, <Vb>.<dt2>"
    inputs = ["Va", "Vb"]
    in_outs=["Vd"]

class vsmlal2(Vmlal): # pylint: disable=missing-docstring,invalid-name
    pattern = "smlal2 <Vd>.<dt0>, <Va>.<dt1>, <Vb>.<dt2>"
    inputs = ["Va", "Vb"]
    in_outs=["Vd"]

class vsrshr(AArch64Instruction): # pylint: disable=missing-docstring,invalid-name
    pattern = "srshr <Vd>.<dt0>, <Va>.<dt1>, <imm>"
    inputs = ["Va"]
    outputs = ["Vd"]

class vshl(AArch64Instruction): # pylint: disable=missing-docstring,invalid-name
    pattern = "shl <Vd>.<dt0>, <Va>.<dt1>, <imm>"
    inputs = ["Va"]
    outputs = ["Vd"]

class vshl_d(AArch64Instruction): # pylint: disable=missing-docstring,invalid-name
    pattern = "shl <Dd>, <Da>, <imm>"
    inputs = ["Da"]
    outputs = ["Dd"]

class vshli(AArch64Instruction): # pylint: disable=missing-docstring,invalid-name
    pattern = "sli <Vd>.<dt0>, <Va>.<dt1>, <imm>"
    inputs = ["Va"]
    in_outs=["Vd"]

class vusra(AArch64Instruction): # pylint: disable=missing-docstring,invalid-name
    pattern = "usra <Vd>.<dt0>, <Va>.<dt1>, <imm>"
    inputs = ["Va"]
    in_outs=["Vd"]

class vshrn(AArch64Instruction): # pylint: disable=missing-docstring,invalid-name
    pattern = "shrn <Vd>.<dt0>, <Va>.<dt1>, <imm>"
    inputs = ["Va"]
    outputs = ["Vd"]

class VecToGprMov(AArch64Instruction): # pylint: disable=missing-docstring,invalid-name
    pass

class umov_d(VecToGprMov): # pylint: disable=missing-docstring,invalid-name
    pattern = "umov <Xd>, <Va>.d[<index>]"
    inputs = ["Va"]
    outputs = ["Xd"]

class mov_d(VecToGprMov): # pylint: disable=missing-docstring,invalid-name
    pattern = "mov <Xd>, <Va>.d[<index>]"
    inputs = ["Va"]
    outputs = ["Xd"]

class Fmov(AArch64Instruction): # pylint: disable=missing-docstring,invalid-name
    pass

class fmov_0(Fmov): # pylint: disable=missing-docstring,invalid-name
    pattern = "fmov <Dd>, <Xa>"
    inputs = ["Xa"]
    in_outs=["Dd"]

class fmov_0_force_output(Fmov): # pylint: disable=missing-docstring,invalid-name
    pattern = "fmov <Dd>, <Xa>"
    inputs = ["Xa"]
    outputs = ["Dd"]
    @classmethod
    def make(cls, src, force=False):
        if force is False:
            raise Instruction.ParsingException("Instruction ignored")
        return AArch64Instruction.build(cls, src)

class fmov_1(Fmov): # pylint: disable=missing-docstring,invalid-name
    pattern = "fmov <Vd>.d[1], <Xa>"
    inputs = ["Xa"]
    in_outs=["Vd"]

class fmov_1_force_output(Fmov): # pylint: disable=missing-docstring,invalid-name
    pattern = "fmov <Vd>.d[1], <Xa>"
    inputs = ["Xa"]
    outputs = ["Vd"]
    @classmethod
    def make(cls, src, force=False):
        if force is False:
            raise Instruction.ParsingException("Instruction ignored")
        return AArch64Instruction.build(cls, src)

class vushr(AArch64Instruction): # pylint: disable=missing-docstring,invalid-name
    pattern = "ushr <Vd>.<dt0>, <Va>.<dt1>, <imm>"
    inputs = ["Va"]
    outputs = ["Vd"]

class Transpose(AArch64Instruction): # pylint: disable=missing-docstring,invalid-name
    pass

class trn1(Transpose): # pylint: disable=missing-docstring,invalid-name
    pattern = "trn1 <Vd>.<dt0>, <Va>.<dt1>, <Vb>.<dt2>"
    inputs = ["Va", "Vb"]
    outputs = ["Vd"]

class trn2(Transpose): # pylint: disable=missing-docstring,invalid-name
    pattern = "trn2 <Vd>.<dt0>, <Va>.<dt1>, <Vb>.<dt2>"
    inputs = ["Va", "Vb"]
    outputs = ["Vd"]

# Wrapper around AESE+AESMC, treated as one instructions in SLOTHY
# so as to prevent pulling them apart and hindering instruction fusion.

class AESInstruction(AArch64Instruction): # pylint: disable=missing-docstring,invalid-name
    pass

class aesr(AESInstruction): # pylint: disable=missing-docstring,invalid-name
    pattern = "aesr <Vd>.16b, <Va>.16b"
    inputs = ["Va"]
    in_outs=["Vd"]

class aesr_x2(AArch64Instruction): # pylint: disable=missing-docstring,invalid-name
    pattern = "aesr_x2 <Vd0>.16b, <Vd1>.16b, <Va>.16b"
    inputs = ["Va"]
    in_outs=["Vd0", "Vd1"]

class aesr_x4(AArch64Instruction): # pylint: disable=missing-docstring,invalid-name
    pattern = "aesr_x4 <Vd0>.16b, <Vd1>.16b, <Vd2>.16b, <Vd3>.16b, <Va>.16b"
    inputs = ["Va"]
    in_outs=["Vd0", "Vd1", "Vd2", "Vd3"]

class aese_x4(AArch64Instruction): # pylint: disable=missing-docstring,invalid-name
    pattern = "aese_x4 <Vd0>.16b, <Vd1>.16b, <Vd2>.16b, <Vd3>.16b, <Va>.16b"
    inputs = ["Va"]
    in_outs=["Vd0", "Vd1", "Vd2", "Vd3"]

class aese(AESInstruction): # pylint: disable=missing-docstring,invalid-name
    pattern = "aese <Vd>.16b, <Va>.16b"
    inputs = ["Va"]
    in_outs=["Vd"]

class aesmc(AESInstruction): # pylint: disable=missing-docstring,invalid-name
    pattern = "aesmc <Vd>.16b, <Va>.16b"
    inputs = ["Va"]
    outputs = ["Vd"]

class pmull1_q(AESInstruction): # pylint: disable=missing-docstring,invalid-name
    pattern = "pmull <Vd>.1q, <Va>.1d, <Vb>.1d"
    inputs = ["Va", "Vb"]
    outputs = ["Vd"]

class pmull2_q(AESInstruction): # pylint: disable=missing-docstring,invalid-name
    pattern = "pmull2 <Vd>.1q, <Va>.2d, <Vb>.2d"
    inputs = ["Va", "Vb"]
    outputs = ["Vd"]

class Str_X(AArch64Instruction): # pylint: disable=missing-docstring,invalid-name
    pass

class x_str(Str_X): # pylint: disable=missing-docstring,invalid-name
    pattern = "str <Xa>, [<Xc>]"
    inputs = ["Xa", "Xc"]
    @classmethod
    def make(cls, src):
        obj = AArch64Instruction.build(cls, src)
        obj.increment = None
        obj.pre_index = None
        obj.addr = obj.args_in[1]
        return obj

    def write(self):
        # For now, assert that no fixup has happened
        # Eventually, this instruction should be merged
        # into the LDP with increment.
        assert self.pre_index is None
        return super().write()

class x_str_imm(Str_X): # pylint: disable=missing-docstring,invalid-name
    pattern = "str <Xa>, [<Xc>, <imm>]"
    inputs = ["Xa", "Xc"]
    @classmethod
    def make(cls, src):
        obj = AArch64Instruction.build(cls, src)
        obj.increment = None
        obj.pre_index = obj.immediate
        obj.addr = obj.args_in[1]
        return obj

    def write(self):
        self.immediate = simplify(self.pre_index)
        return super().write()

class w_str_imm(Str_X): # pylint: disable=missing-docstring,invalid-name
    pattern = "str <Wa>, [<Xc>, <imm>]"
    inputs = ["Wa", "Xc"]
    @classmethod
    def make(cls, src):
        obj = AArch64Instruction.build(cls, src)
        obj.increment = None
        obj.pre_index = obj.immediate
        obj.addr = obj.args_in[1]
        return obj

    def write(self):
        self.immediate = simplify(self.pre_index)
        return super().write()

class w_str_sp_imm(Str_X): # pylint: disable=missing-docstring,invalid-name
    pattern = "str <Wa>, [sp, <imm>]"
    inputs = ["Wa"]
    @classmethod
    def make(cls, src):
        obj = AArch64Instruction.build(cls, src)
        obj.increment = None
        obj.pre_index = obj.immediate
        obj.addr = "sp"
        return obj

    def write(self):
        self.immediate = simplify(self.pre_index)
        return super().write()

class x_str_postinc(Str_X): # pylint: disable=missing-docstring,invalid-name
    pattern = "str <Xa>, [<Xc>], <imm>"
    inputs = ["Xa"]
    in_outs = ["Xc"]
    @classmethod
    def make(cls, src):
        obj = AArch64Instruction.build(cls, src)
        obj.increment = obj.immediate
        obj.pre_index = None
        obj.addr = obj.args_in_out[0]
        return obj

class x_str_sp_imm(Str_X): # pylint: disable=missing-docstring,invalid-name
    pattern = "str <Xa>, [sp, <imm>]"
    inputs = ["Xa"]
    @classmethod
    def make(cls, src):
        obj = AArch64Instruction.build(cls, src)
        obj.increment = None
        obj.pre_index = obj.immediate
        obj.addr = "sp"
        return obj

    def write(self):
        self.immediate = simplify(self.pre_index)
        return super().write()

class x_str_sp_imm_hint(Str_X): # pylint: disable=missing-docstring,invalid-name
    pattern = "strh <Xa>, sp, <imm>, <Th>"
    inputs = ["Xa"]
    outputs = ["Th"]
    @classmethod
    def make(cls, src):
        obj = AArch64Instruction.build(cls, src)
        obj.increment = None
        obj.pre_index = obj.immediate
        obj.addr = "sp"
        return obj

    def write(self):
        self.immediate = simplify(self.pre_index)
        return super().write()

class x_str_imm_hint(Str_X): # pylint: disable=missing-docstring,invalid-name
    pattern = "strh <Xa>, <Xb>, <imm>, <Th>"
    inputs = ["Xa", "Xb"]
    outputs = ["Th"]

    @classmethod
    def make(cls, src):
        obj = AArch64Instruction.build(cls, src)
        obj.increment = None
        obj.pre_index = obj.immediate
        obj.addr = obj.args_in[1]
        return obj

    def write(self):
        self.immediate = simplify(self.pre_index)
        return super().write()

class Stp_X(AArch64Instruction): # pylint: disable=missing-docstring,invalid-name
    pass

class x_stp(Stp_X): # pylint: disable=missing-docstring,invalid-name
    pattern = "stp <Xa>, <Xb>, [<Xc>]"
    inputs = ["Xc", "Xa", "Xb"]
    @classmethod
    def make(cls, src):
        obj = AArch64Instruction.build(cls, src)
        obj.increment = None
        obj.pre_index = None
        obj.addr = obj.args_in[0]
        return obj

    def write(self):
        # For now, assert that no fixup has happened
        # Eventually, this instruction should be merged
        # into the STP with increment.
        assert self.pre_index is None
        return super().write()

class x_stp_with_imm_xzr_sp(Stp_X): # pylint: disable=missing-docstring,invalid-name
    pattern = "stp <Xa>, xzr, [sp, <imm>]"
    inputs = ["Xa"]
    @classmethod
    def make(cls, src):
        obj = AArch64Instruction.build(cls, src)
        obj.increment = None
        obj.pre_index = obj.immediate
        obj.addr = "sp"
        return obj

    def write(self):
        self.immediate = simplify(self.pre_index)
        return super().write()

class w_stp_with_imm_sp(AArch64Instruction): # pylint: disable=missing-docstring,invalid-name
    pattern = "stp <Wa>, <Wb>, [sp, <imm>]"
    inputs = ["Wa", "Wb"]
    @classmethod
    def make(cls, src):
        obj = AArch64Instruction.build(cls, src)
        obj.increment = None
        obj.pre_index = obj.immediate
        obj.addr = "sp"
        return obj

    def write(self):
        self.immediate = simplify(self.pre_index)
        return super().write()

class x_stp_with_sp(Stp_X): # pylint: disable=missing-docstring,invalid-name
    pattern = "stp <Xa>, <Xb>, [sp]"
    inputs = ["Xa", "Xb"]
    @classmethod
    def make(cls, src):
        obj = AArch64Instruction.build(cls, src)
        obj.increment = None
        obj.pre_index = None
        obj.addr = "sp"
        return obj

    def write(self):
        return super().write()

class x_stp_with_imm_sp(Stp_X): # pylint: disable=missing-docstring,invalid-name
    pattern = "stp <Xa>, <Xb>, [sp, <imm>]"
    inputs = ["Xa", "Xb"]
    @classmethod
    def make(cls, src):
        obj = AArch64Instruction.build(cls, src)
        obj.increment = None
        obj.pre_index = obj.immediate
        obj.addr = "sp"
        return obj

    def write(self):
        self.immediate = simplify(self.pre_index)
        return super().write()

class x_stp_with_inc(Stp_X): # pylint: disable=missing-docstring,invalid-name
    pattern = "stp <Xa>, <Xb>, [<Xc>, <imm>]"
    inputs = ["Xc", "Xa", "Xb"]
    @classmethod
    def make(cls, src):
        obj = AArch64Instruction.build(cls, src)
        obj.increment = None
        obj.pre_index = obj.immediate
        obj.addr = obj.args_in[0]
        return obj

    def write(self):
        self.immediate = simplify(self.pre_index)
        return super().write()

class x_stp_with_inc_writeback(Stp_X): # pylint: disable=missing-docstring,invalid-name
    pattern = "stp <Xa>, <Xb>, [<Xc>, <imm>]!"
    inputs = ["Xa", "Xb"]
    in_outs = ["Xc"]
    @classmethod
    def make(cls, src):
        obj = AArch64Instruction.build(cls, src)
        obj.increment = obj.immediate
        obj.pre_index = None
        obj.addr = obj.args_in_out[0]
        return obj

class x_stp_with_imm_hint(Stp_X): # pylint: disable=missing-docstring,invalid-name
    pattern = "stph <Xa>, <Xb>, <Xc>, <imm>, <Th>"
    inputs = ["Xc", "Xa", "Xb"]
    outputs = ["Th"]
    @classmethod
    def make(cls, src):
        obj = AArch64Instruction.build(cls, src)
        obj.increment = None
        obj.pre_index = obj.immediate
        obj.addr = obj.args_in[0]
        return obj

    def write(self):
        self.immediate = simplify(self.pre_index)
        return super().write()

class x_stp_sp_with_imm_hint(Stp_X): # pylint: disable=missing-docstring,invalid-name
    pattern = "stph <Xa>, <Xb>, sp, <imm>, <Th>"
    inputs = ["Xa", "Xb"]
    outputs = ["Th"]
    @classmethod
    def make(cls, src):
        obj = AArch64Instruction.build(cls, src)
        obj.increment = None
        obj.pre_index = obj.immediate
        obj.addr = "sp"
        return obj

    def write(self):
        self.immediate = simplify(self.pre_index)
        return super().write()

class x_stp_sp_with_imm_hint2(Stp_X): # pylint: disable=missing-docstring,invalid-name
    pattern = "stphp <Xa>, <Xb>, sp, <imm>, <Th0>, <Th1>"
    inputs = ["Xa", "Xb"]
    outputs = ["Th0", "Th1"]
    @classmethod
    def make(cls, src):
        obj = AArch64Instruction.build(cls, src)
        obj.increment = None
        obj.pre_index = obj.immediate
        obj.addr = "sp"
        return obj

    def write(self):
        self.immediate = simplify(self.pre_index)
        return super().write()

class x_stp_with_imm_hint2(Stp_X): # pylint: disable=missing-docstring,invalid-name
    pattern = "stphp <Xa>, <Xb>, <Xc>, <imm>, <Th0>, <Th1>"
    inputs = ["Xa", "Xb", "Xc"]
    outputs = ["Th0", "Th1"]
    @classmethod
    def make(cls, src):
        obj = AArch64Instruction.build(cls, src)
        obj.increment = None
        obj.pre_index = obj.immediate
        obj.addr = obj.args_in[2]
        return obj

    def write(self):
        self.immediate = simplify(self.pre_index)
        return super().write()

class St4(AArch64Instruction): # pylint: disable=missing-docstring,invalid-name
    pass

class st4_base(St4): # pylint: disable=missing-docstring,invalid-name
    pattern = "st4 {<Va>.<dt0>, <Vb>.<dt1>, <Vc>.<dt2>, <Vd>.<dt3>}, [<Xc>]"
    inputs = ["Xc", "Va", "Vb", "Vc", "Vd"]
    @classmethod
    def make(cls, src):
        obj = AArch64Instruction.build(cls, src)
        obj.offset_adjustable = False
        obj.addr = obj.args_in[0]
        obj.args_in_combinations = [
                ( [1,2,3,4], [ [ f"v{i}", f"v{i+1}", f"v{i+2}", f"v{i+3}" ] for i in range(0,28) ] )
            ]
        return obj

class st4_with_inc(St4): # pylint: disable=missing-docstring,invalid-name
    pattern = "st4 {<Va>.<dt0>, <Vb>.<dt1>, <Vc>.<dt2>, <Vd>.<dt3>}, [<Xc>], <imm>"
    inputs = ["Va", "Vb", "Vc", "Vd"]
    in_outs = ["Xc"]
    @classmethod
    def make(cls, src):
        obj = AArch64Instruction.build(cls, src)
        obj.addr = obj.args_in_out[0]
        obj.increment = obj.immediate
        obj.pre_index = None
        obj.args_in_combinations = [
                ( [0,1,2,3], [ [ f"v{i}", f"v{i+1}", f"v{i+2}", f"v{i+3}" ] for i in range(0,28) ] )
            ]
        return obj

class St2(AArch64Instruction): # pylint: disable=missing-docstring,invalid-name
    pass

class st2_base(St2): # pylint: disable=missing-docstring,invalid-name
    pattern = "st2 {<Va>.<dt0>, <Vb>.<dt1>}, [<Xc>]"
    inputs = ["Xc", "Va", "Vb"]
    @classmethod
    def make(cls, src):
        obj = AArch64Instruction.build(cls, src)
        obj.offset_adjustable = False
        obj.addr = obj.args_in[0]
        obj.args_in_combinations = [
                ( [1,2], [ [ f"v{i}", f"v{i+1}" ] for i in range(0,30) ] )
            ]
        return obj

class st2_with_inc(St2): # pylint: disable=missing-docstring,invalid-name
    pattern = "st2 {<Va>.<dt0>, <Vb>.<dt1>}, [<Xc>], <imm>"
    inputs = ["Va", "Vb"]
    in_outs = ["Xc"]
    @classmethod
    def make(cls, src):
        obj = AArch64Instruction.build(cls, src)
        obj.addr = obj.args_in_out[0]
        obj.increment = obj.immediate
        obj.pre_index = None
        obj.args_in_combinations = [
                ( [0,1], [ [ f"v{i}", f"v{i+1}" ] for i in range(0,30) ] )
            ]
        return obj

class Ld4(AArch64Instruction): # pylint: disable=missing-docstring,invalid-name
    pass

class ld4_base(Ld4): # pylint: disable=missing-docstring,invalid-name
    pattern = "ld4 {<Va>.<dt0>, <Vb>.<dt1>, <Vc>.<dt2>, <Vd>.<dt3>}, [<Xc>]"
    inputs = ["Xc"]
    outputs = ["Va", "Vb", "Vc", "Vd"]
    @classmethod
    def make(cls, src):
        obj = AArch64Instruction.build(cls, src)
        obj.offset_adjustable = False
        obj.addr = obj.args_in[0]
        obj.args_out_combinations = [
                ( [0,1,2,3], [ [ f"v{i}", f"v{i+1}", f"v{i+2}", f"v{i+3}" ] for i in range(0,28) ] )
            ]
        return obj

class ld4_with_inc(Ld4): # pylint: disable=missing-docstring,invalid-name
    pattern = "ld4 {<Va>.<dt0>, <Vb>.<dt1>, <Vc>.<dt2>, <Vd>.<dt3>}, [<Xc>], <imm>"
    in_outs = ["Xc"]
    outputs = ["Va", "Vb", "Vc", "Vd"]
    @classmethod
    def make(cls, src):
        obj = AArch64Instruction.build(cls, src)
        obj.addr = obj.args_in_out[0]
        obj.increment = obj.immediate
        obj.pre_index = None
        obj.args_out_combinations = [
                ( [0,1,2,3], [ [ f"v{i}", f"v{i+1}", f"v{i+2}", f"v{i+3}" ] for i in range(0,28) ] )
            ]
        return obj

class Ld2(AArch64Instruction): # pylint: disable=missing-docstring,invalid-name
    pass

class ld2_base(Ld2): # pylint: disable=missing-docstring,invalid-name
    pattern = "ld2 {<Va>.<dt0>, <Vb>.<dt1>}, [<Xc>]"
    inputs = ["Xc"]
    outputs = ["Va", "Vb"]
    @classmethod
    def make(cls, src):
        obj = AArch64Instruction.build(cls, src)
        obj.offset_adjustable = False
        obj.addr = obj.args_in[0]
        obj.args_out_combinations = [
                ( [0,1], [ [ f"v{i}", f"v{i+1}" ] for i in range(0,30) ] )
            ]
        return obj

class ld2_with_inc(Ld2): # pylint: disable=missing-docstring,invalid-name
    pattern = "ld2 {<Va>.<dt0>, <Vb>.<dt1>}, [<Xc>], <imm>"
    in_outs = ["Xc"]
    outputs = ["Va", "Vb"]
    @classmethod
    def make(cls, src):
        obj = AArch64Instruction.build(cls, src)
        obj.addr = obj.args_in_out[0]
        obj.increment = obj.immediate
        obj.pre_index = None
        obj.args_out_combinations = [
                ( [0,1], [ [ f"v{i}", f"v{i+1}" ] for i in range(0,30) ] )
            ]
        return obj


class ASimdCompare(AArch64Instruction):
   """Parent class for ASIMD compare instructions"""

class cmge(ASimdCompare): # pylint: disable=missing-docstring,invalid-name
    pattern = "cmge <Vd>.<dt0>, <Va>.<dt1>, <Vb>.<dt2>"
    inputs = ["Va", "Vb"]
    outputs = ["Vd"]

class Spill:
    def spill(reg, loc):
        return f"str {reg}, [sp, #STACK_LOC_{loc}]"
    def restore(reg, loc):
        return  f"ldr {reg}, [sp, #STACK_LOC_{loc}]"

# In a pair of vins writing both 64-bit lanes of a vector, mark the
# target vector as output rather than input/output. This enables further
# renaming opportunities.
def vins_d_parsing_cb():
    def core(inst, t, log=None):
        _ = log # log is not used
        succ = None
        # Check if this is the first in a pair of vins+vins
        if len(t.dst_in_out[0]) == 1:
            r = t.dst_in_out[0][0]
            if isinstance(r.inst, vins_d):
                if r.inst.args_in_out == inst.args_in_out and \
                   {r.inst.index, inst.index} == {0,1}:
                    succ = r
        if succ is None:
            return False

        # Reparse as instruction-variant treating the input/output as an output
        old_src = t.inst.source_line.copy()
        inst_txt = old_src.to_string(indentation=False)
        t.inst = vins_d_force_output.make(inst_txt, force=True)
        t.inst.source_line = old_src
        t.changed = True
        return True
    return core
vins_d.global_parsing_cb = vins_d_parsing_cb()

# In a pair of fmov writing both 64-bit lanes of a vector, mark the
# target vector as output rather than input/output. This enables further
# renaming opportunities.
def fmov_0_parsing_cb():
    def core(inst, t, log=None):
        _ = log # log is not used
        succ = None
        r = None
        # Check if this is the first in a pair of fmov's
        if len(t.dst_in_out[0]) == 1:
            r = t.dst_in_out[0][0]
            if isinstance(r.inst, fmov_1):
                if r.inst.args_in_out == inst.args_in_out:
                    succ = r
        if succ is None:
            return False

        # Reparse as instruction-variant treating the input/output as an output
        old_src = t.inst.source_line.copy()
        inst_txt = old_src.to_string(indentation=False)
        t.inst = fmov_0_force_output.make(inst_txt, force=True)
        t.inst.source_line = old_src
        t.changed = True
        return True
    return core
fmov_0.global_parsing_cb = fmov_0_parsing_cb()

def fmov_1_parsing_cb():
    def core(inst, t, log=None):
        _ = log # log is not used
        succ = None
        r = None
        # Check if this is the first in a pair of fmov's
        if len(t.dst_in_out[0]) == 1:
            r = t.dst_in_out[0][0]
            if isinstance(r.inst, fmov_0):
                if r.inst.args_in_out == inst.args_in_out:
                    succ = r
        if succ is None:
            return False

        # Reparse as instruction-variant treating the input/output as an output
        old_src = t.inst.source_line.copy()
        inst_txt = old_src.to_string(indentation=False)
        t.inst = fmov_1_force_output.make(inst_txt, force=True)
        t.inst.source_line = old_src
        t.changed = True
        return True
    return core
fmov_1.global_parsing_cb = fmov_1_parsing_cb()

def q_ld2_lane_post_inc_parsing_cb():
    def core(inst,t, log=None):
        _ = log # log is not used

        succ = None

        # Check if this is the first in a pair of q_ld2_lane_post_inc+q_ld2_lane_post_inc
        if len(t.dst_in_out[0]) == 1:
            r = t.dst_in_out[0][0]
            if isinstance(r.inst, q_ld2_lane_post_inc):
                if r.inst.args_in_out[:2] == inst.args_in_out[:2] and \
                   {r.inst.index, inst.index} == {0, 1}:
                    succ = r

        if succ is None:
            return False

        # Reparse as instruction-variant treating input/output as output

        old_src = t.inst.source_line.copy()
        inst_txt = old_src.to_string(indentation=False)
        t.inst = q_ld2_lane_post_inc_force_output.make(inst_txt, force=True)
        t.inst.source_line = old_src
        t.changed = True
        t.inst.extract_read_writes()
        return True

    return core

q_ld2_lane_post_inc.global_parsing_cb  = q_ld2_lane_post_inc_parsing_cb()

def eor3_fusion_cb():
    def core(inst,t,log=None):
        succ = None

        # Check if this is the first in a fusable pair of eor3
        if len(t.dst_out[0]) == 1:
            r = t.dst_out[0][0]
            if isinstance(r.inst, veor) and r.src_in[0].src == t:
                if r.inst.args_in[0] == t.inst.args_out[0]:
                    succ = r

        if succ is None:
            return False

        d = r.inst.args_out[0]
        a = inst.args_in[0]
        b = inst.args_in[1]
        c = r.inst.args_in[1]

        # Check if the a,b inputs are overwritten between the
        # first and second eor.
        if r.reg_state[a] != t.reg_state[a] and not \
            (r.reg_state[a].src == t and t.reg_state[a].idx == 0):
            if log is not None:
                log(f"NOTE: Skipping potential EOR3 fusion for ({t}:{r}) "\
                    f"because {a} is modified by {r.reg_state[a]} in the interim.")
            return False
        if r.reg_state[b] != t.reg_state[b] and not \
            (r.reg_state[b].src == t and t.reg_state[b].idx == 0):
            if log is not None:
                log(f"NOTE: Skipping potential EOR3 fusion for ({t}:{r}) "\
                    f"because {b} is modified by {r.reg_state[b]} in the interim.")
            return False

        new_inst = AArch64Instruction.build(veor3, { "Vd": d, "Va" : a, "Vb" : b, "Vc" : c,
                                                     "datatype0":"16b",
                                                     "datatype1":"16b",
                                                     "datatype2":"16b",
                                                     "datatype3":"16b" })

        # TODO: Hoist this merging logic into a separate function
        src = r.inst.source_line.copy()
        src.add_tags(inst.source_line.tags)
        src.add_comments(inst.source_line.comments)
        new_inst.source_line = src

        if log is not None:
            log(f"EOR3 fusion: {t.inst}; {r.inst} ~> {new_inst}")

        # If so, delete first note, and reparse second as eor3
        t.delete = True
        r.changed = True
        r.inst = new_inst
        return True

    return core

# TODO: Test only...
# veor.global_fusion_cb  = eor3_fusion_cb()

def eor3_splitting_cb():
    def core(inst,t,log=None):

        d = inst.args_out[0]
        a = inst.args_in[0]
        b = inst.args_in[1]
        c = inst.args_in[2]

        # Check if we can use the output as a temporary
        if d in [a,b,c]:
            return False

        eor0 = AArch64Instruction.build(veor, { "Vd": d, "Va" : a, "Vb" : b,
                                                "datatype0":"16b",
                                                "datatype1":"16b",
                                                "datatype2":"16b" })
        eor1 = AArch64Instruction.build(veor, { "Vd": d, "Va" : d, "Vb" : c,
                                                "datatype0":"16b",
                                                "datatype1":"16b",
                                                "datatype2":"16b" })

        eor0_src = SourceLine(eor0.write()).\
            add_tags(inst.source_line.tags).\
            add_comments(inst.source_line.comments)
        eor1_src = SourceLine(eor1.write()).\
            add_tags(inst.source_line.tags).\
            add_comments(inst.source_line.comments)

        eor0.source_line = eor0_src
        eor1.source_line = eor1_src

        if log is not None:
            log(f"EOR3 splitting: {t.inst}; {eor0} + {eor1}")

        t.changed = True
        t.inst = [eor0, eor1]
        return True

    return core

veor3.global_fusion_cb  = eor3_splitting_cb()

def iter_aarch64_instructions():
    yield from all_subclass_leaves(Instruction)

def find_class(src):
    for inst_class in iter_aarch64_instructions():
        if isinstance(src,inst_class):
            return inst_class
    raise UnknownInstruction(f"Couldn't find instruction class for {src} (type {type(src)})")

def is_dt_form_of(instr_class, dts=None):
    if not isinstance(instr_class, list):
        instr_class = [instr_class]
    def _intersects(ls_a,ls_b):
        return len([a for a in ls_a if a in ls_b]) > 0
    def _check_instr_dt(src):
        if find_class(src) in instr_class:
            if dts is None or _intersects(src.datatype, dts):
                return True
        return False
    return _check_instr_dt

def is_dform_form_of(instr_class):
    return is_dt_form_of(instr_class, ["1d","2s","4h","8b"])
def is_qform_form_of(instr_class):
    return is_dt_form_of(instr_class, ["2d","4s","8h","16b"])

def check_instr_dt(src, instr_classes, dt=None):
    if not isinstance(instr_classes, list):
        instr_classes = list(instr_classes)
    for instr_class in instr_classes:
        if find_class(src) == instr_class:
            if dt is None or len(set(dt + src.datatype)) > 0:
                return True
    return False

def is_neon_instruction(inst):
    args = inst.arg_types_in + inst.arg_types_out + inst.arg_types_in_out
    return RegisterType.NEON in args


# Returns the list of all subclasses of a class which don't have
# subclasses themselves
def all_subclass_leaves(c):

    def has_subclasses(cl):
        return len(cl.__subclasses__()) > 0
    def is_leaf(c):
        return not has_subclasses(c)

    def all_subclass_leaves_core(leaf_lst, todo_lst):
        leaf_lst += filter(is_leaf, todo_lst)
        todo_lst = [ csub
                     for c in filter(has_subclasses, todo_lst)
                     for csub in c.__subclasses__() ]
        if len(todo_lst) == 0:
            return leaf_lst
        return all_subclass_leaves_core(leaf_lst, todo_lst)

    return all_subclass_leaves_core([], [c])

Instruction.all_subclass_leaves = all_subclass_leaves(Instruction)

def lookup_multidict(d, inst, default=None):
    instclass = find_class(inst)
    for l,v in d.items():
        # Multidict entries can be the following:
        # - An instruction class. It matches any instruction of that class.
        # - A callable. It matches any instruction returning `True` when passed
        #   to the callable.
        # - A tuple of instruction classes or callables. It matches any instruction
        #   which matches at least one element in the tuple.
        def match(x):
            if inspect.isclass(x):
                return isinstance(inst, x)
            assert callable(x)
            return x(inst)
        if not isinstance(l, tuple):
            l = [l]
        for lp in l:
            if match(lp):
                return v
    if default is None:
        raise UnknownInstruction(f"Couldn't find {instclass} for {inst}")
    return default<|MERGE_RESOLUTION|>--- conflicted
+++ resolved
@@ -50,10 +50,7 @@
 from slothy.targets.common import *
 from slothy.helper import Loop
 
-<<<<<<< HEAD
-=======
 arch_name = "Arm_AArch64"
->>>>>>> 76f3043a
 llvm_mca_arch = "aarch64"
 
 class RegisterType(Enum):
@@ -185,11 +182,7 @@
     ```
            loop_lbl:
                {code}
-<<<<<<< HEAD
-               sub[s] <cnt>, <cnt>, #1
-=======
                sub[s] <cnt>, <cnt>, #<imm>
->>>>>>> 76f3043a
                (cbnz|bnz|bne) <cnt>, loop_lbl
     ```
     where cnt is the loop counter in lr.
@@ -199,11 +192,7 @@
         # The group naming in the regex should be consistent; give same group
         # names to the same registers
         self.lbl_regex = r"^\s*(?P<label>\w+)\s*:(?P<remainder>.*)$"
-<<<<<<< HEAD
-        self.end_regex = (r"^\s*sub[s]?\s+(?P<cnt>\w+),\s*(?P<reg1>\w+),\s*(?P<imm>#1)",
-=======
         self.end_regex = (r"^\s*sub[s]?\s+(?P<cnt>\w+),\s*(?P<reg1>\w+),\s*#(?P<imm>\d+)",
->>>>>>> 76f3043a
                                rf"^\s*(cbnz|bnz|bne)\s+(?P<cnt>\w+),\s*{lbl}")
 
     def start(self, loop_cnt, indentation=0, fixup=0, unroll=1, jump_if_empty=None, preamble_code=None, body_code=None, postamble_code=None, register_aliases=None):
