name: Regression tests
on:
  pull_request:
    branches: [ "main" ]
    types: [ opened, synchronize, labeled ]
jobs:
  examples_dry_run:
    name: Dry Run (${{ matrix.target }})
    if: ${{ github.event.label.name == 'needs-ci' ||
            github.event.pull_request.user.login == 'hanno-becker' ||
            github.event.pull_request.user.login == 'dop-amin' ||
            github.event.pull_request.user.login == 'mkannwischer'
            }}
    runs-on: ubuntu-latest
<<<<<<< HEAD
    strategy: 
      matrix:      
        target: [slothy.targets.arm_v7m.cortex_m4, slothy.targets.arm_v7m.cortex_m7,slothy.targets.arm_v81m.cortex_m55r1, slothy.targets.arm_v81m.cortex_m85r1, slothy.targets.aarch64.cortex_a55, slothy.targets.aarch64.cortex_a72_frontend, slothy.targets.aarch64.apple_m1_firestorm_experimental, slothy.targets.aarch64.apple_m1_icestorm_experimental]
    steps:
    - uses: actions/checkout@v3
    - name: Install python dependencies
      run: |
        python3 -m venv venv
        ./venv/bin/python3 -m pip install -r requirements.txt
        echo BASH_ENV="./venv/bin/activate" >> $GITHUB_ENV
    - name: Install llvm
      run: sudo apt-get install -y llvm
=======
    strategy:
      matrix:
        target: [slothy.targets.arm_v7m.cortex_m7,slothy.targets.arm_v81m.cortex_m55r1, slothy.targets.arm_v81m.cortex_m85r1, slothy.targets.aarch64.cortex_a55, slothy.targets.aarch64.cortex_a72_frontend, slothy.targets.aarch64.apple_m1_firestorm_experimental, slothy.targets.aarch64.apple_m1_icestorm_experimental]
    steps:
    - uses: actions/checkout@v3
    - uses: ./.github/actions/setup-ubuntu
>>>>>>> f6c64044
    - name: Run examples
      run: |
        python3 example.py --dry-run --only-target=${{ matrix.target }}
  tutorial:
    if: ${{ github.event.label.name == 'needs-ci' ||
            github.event.pull_request.user.login == 'hanno-becker' ||
            github.event.pull_request.user.login == 'dop-amin' ||
            github.event.pull_request.user.login == 'mkannwischer'
            }}
    runs-on: ubuntu-latest
    steps:
    - uses: actions/checkout@v3
    - uses: ./.github/actions/setup-ubuntu
    - name: Run tutorial
      run: |
        (cd tutorial && ./tutorial_all.sh)
  examples_basic:
    if: ${{ github.event.label.name == 'needs-ci' ||
            github.event.pull_request.user.login == 'hanno-becker' ||
            github.event.pull_request.user.login == 'dop-amin' ||
            github.event.pull_request.user.login == 'mkannwischer'
            }}
    runs-on: ubuntu-latest
    steps:
    - uses: actions/checkout@v3
    - uses: ./.github/actions/setup-ubuntu
    - name: Run examples
      run: |
        python3 example.py --examples simple0,simple1,simple0_loop,simple1_loop
  examples_ntt_kyber_dilithium_helium_core:
    if: ${{ github.event.label.name == 'needs-ci' ||
            github.event.pull_request.user.login == 'hanno-becker' ||
            github.event.pull_request.user.login == 'dop-amin' ||
            github.event.pull_request.user.login == 'mkannwischer'
            }}
    runs-on: ubuntu-latest
    steps:
    - uses: actions/checkout@v3
    - uses: ./.github/actions/setup-ubuntu
    - name: Run examples
      run: |
        python3 example.py --examples ntt_kyber_1_23_45_67_m55,ntt_dilithium_12_34_56_78_m55 --timeout=300
  examples_ntt_kyber_dilithium_neon_core:
    if: ${{ github.event.label.name == 'needs-ci' ||
            github.event.pull_request.user.login == 'hanno-becker' ||
            github.event.pull_request.user.login == 'dop-amin' ||
            github.event.pull_request.user.login == 'mkannwischer'
            }}
    runs-on: ubuntu-latest
    steps:
    - uses: actions/checkout@v3
    - uses: ./.github/actions/setup-ubuntu
    - name: Run examples
      run: |
        python3 example.py --examples ntt_kyber_123_4567_a55,ntt_dilithium_123_45678_a55 --timeout=300
  sqmag:
    if: ${{ github.event.label.name == 'needs-ci' ||
            github.event.pull_request.user.login == 'hanno-becker' ||
            github.event.pull_request.user.login == 'dop-amin' ||
            github.event.pull_request.user.login == 'mkannwischer'
            }}
    runs-on: ubuntu-latest
    steps:
    - uses: actions/checkout@v3
    - uses: ./.github/actions/setup-ubuntu
    - name: Run examples
      run: |
        (cd paper/scripts && NO_LOG=Y ./slothy_sqmag.sh)
  fft:
    if: ${{ github.event.label.name == 'needs-ci' ||
            github.event.pull_request.user.login == 'hanno-becker' ||
            github.event.pull_request.user.login == 'dop-amin' ||
            github.event.pull_request.user.login == 'mkannwischer'
            }}
    runs-on: ubuntu-latest
    steps:
    - uses: actions/checkout@v3
    - uses: ./.github/actions/setup-ubuntu
    - name: Run examples
      run: |
        (cd paper/scripts && NO_LOG=Y ./slothy_fft.sh)<|MERGE_RESOLUTION|>--- conflicted
+++ resolved
@@ -12,27 +12,14 @@
             github.event.pull_request.user.login == 'mkannwischer'
             }}
     runs-on: ubuntu-latest
-<<<<<<< HEAD
-    strategy: 
-      matrix:      
+    strategy:
+      matrix:
         target: [slothy.targets.arm_v7m.cortex_m4, slothy.targets.arm_v7m.cortex_m7,slothy.targets.arm_v81m.cortex_m55r1, slothy.targets.arm_v81m.cortex_m85r1, slothy.targets.aarch64.cortex_a55, slothy.targets.aarch64.cortex_a72_frontend, slothy.targets.aarch64.apple_m1_firestorm_experimental, slothy.targets.aarch64.apple_m1_icestorm_experimental]
     steps:
     - uses: actions/checkout@v3
-    - name: Install python dependencies
-      run: |
-        python3 -m venv venv
-        ./venv/bin/python3 -m pip install -r requirements.txt
-        echo BASH_ENV="./venv/bin/activate" >> $GITHUB_ENV
+    - uses: ./.github/actions/setup-ubuntu
     - name: Install llvm
       run: sudo apt-get install -y llvm
-=======
-    strategy:
-      matrix:
-        target: [slothy.targets.arm_v7m.cortex_m7,slothy.targets.arm_v81m.cortex_m55r1, slothy.targets.arm_v81m.cortex_m85r1, slothy.targets.aarch64.cortex_a55, slothy.targets.aarch64.cortex_a72_frontend, slothy.targets.aarch64.apple_m1_firestorm_experimental, slothy.targets.aarch64.apple_m1_icestorm_experimental]
-    steps:
-    - uses: actions/checkout@v3
-    - uses: ./.github/actions/setup-ubuntu
->>>>>>> f6c64044
     - name: Run examples
       run: |
         python3 example.py --dry-run --only-target=${{ matrix.target }}
