
#
# Copyright (c) 2022 Arm Limited
# Copyright (c) 2022 Hanno Becker
# Copyright (c) 2023 Amin Abdulrahman, Matthias Kannwischer
# SPDX-License-Identifier: MIT
#
# Permission is hereby granted, free of charge, to any person obtaining a copy
# of this software and associated documentation files (the "Software"), to deal
# in the Software without restriction, including without limitation the rights
# to use, copy, modify, merge, publish, distribute, sublicense, and/or sell
# copies of the Software, and to permit persons to whom the Software is
# furnished to do so, subject to the following conditions:
#
# The above copyright notice and this permission notice shall be included in all
# copies or substantial portions of the Software.
#
# THE SOFTWARE IS PROVIDED "AS IS", WITHOUT WARRANTY OF ANY KIND, EXPRESS OR
# IMPLIED, INCLUDING BUT NOT LIMITED TO THE WARRANTIES OF MERCHANTABILITY,
# FITNESS FOR A PARTICULAR PURPOSE AND NONINFRINGEMENT. IN NO EVENT SHALL THE
# AUTHORS OR COPYRIGHT HOLDERS BE LIABLE FOR ANY CLAIM, DAMAGES OR OTHER
# LIABILITY, WHETHER IN AN ACTION OF CONTRACT, TORT OR OTHERWISE, ARISING FROM,
# OUT OF OR IN CONNECTION WITH THE SOFTWARE OR THE USE OR OTHER DEALINGS IN THE
# SOFTWARE.
#
# Author: Hanno Becker <hannobecker@posteo.de>
#

import argparse
import logging
import sys

from slothy import Slothy, Config

import slothy.targets.arm_v7m.arch_v7m as Arch_Armv7M
import slothy.targets.arm_v81m.arch_v81m as Arch_Armv81M
import slothy.targets.arm_v7m.cortex_m4 as Target_CortexM4
import slothy.targets.arm_v7m.cortex_m7 as Target_CortexM7
import slothy.targets.arm_v81m.cortex_m55r1 as Target_CortexM55r1
import slothy.targets.arm_v81m.cortex_m85r1 as Target_CortexM85r1

import slothy.targets.aarch64.aarch64_neon as AArch64_Neon
import slothy.targets.aarch64.cortex_a55 as Target_CortexA55
import slothy.targets.aarch64.cortex_a72_frontend as Target_CortexA72
import slothy.targets.aarch64.apple_m1_firestorm_experimental as Target_AppleM1_firestorm
import slothy.targets.aarch64.apple_m1_icestorm_experimental as Target_AppleM1_icestorm

target_label_dict = {Target_CortexA55: "a55",
                     Target_CortexA72: "a72",
                     Target_CortexM4: "m4",
                     Target_CortexM7: "m7",
                     Target_CortexM55r1: "m55",
                     Target_CortexM85r1: "m85",
                     Target_AppleM1_firestorm: "m1_firestorm",
                     Target_AppleM1_icestorm: "m1_icestorm"}


class ExampleException(Exception):
    """Exception thrown when an example goes wrong"""


class Example():
    """Common boilerplate for SLOTHY examples"""

    def __init__(self, infile, name=None, funcname=None, suffix="opt",
                 rename=False, outfile="", arch=Arch_Armv81M, target=Target_CortexM55r1,
                 timeout=None, **kwargs):
        if name is None:
            name = infile

        self.arch = arch
        self.target = target
        self.funcname = funcname
        self.infile = infile
        self.suffix = suffix
        if outfile == "":
            self.outfile = f"{infile}_{self.suffix}_{target_label_dict[self.target]}"
        else:
            self.outfile = f"{outfile}_{self.suffix}_{target_label_dict[self.target]}"
        if funcname is None:
            self.funcname = self.infile
        subfolder = ""
        if self.arch == AArch64_Neon:
            subfolder = "aarch64/"
        elif self.arch == Arch_Armv7M:
            subfolder = "armv7m/"
        self.infile_full = f"examples/naive/{subfolder}{self.infile}.s"
        self.outfile_full = f"examples/opt/{subfolder}{self.outfile}.s"
        self.name = name
        self.rename = rename
        self.timeout = timeout
        self.extra_args = kwargs
        self.target_reserved = ""
    # By default, optimize the whole file

    def core(self, slothy):
        slothy.optimize()

    def run(self, debug=False, log_model=False, log_model_dir="models", dry_run=False, silent=False, timeout=0, debug_logfile=None, only_target=None):

        if dry_run is True:
            annotation = " (dry run only)"
        else:
            annotation = ""

        print(f"* Example: {self.name}{annotation}...")

        # skip eaxmples for all but the target that was asked for
        if only_target is not None and self.target.__name__ != only_target:
            return

        handlers = []

        h_err = logging.StreamHandler(sys.stderr)
        h_err.setLevel(logging.WARNING)
        handlers.append(h_err)

        if silent is False:
            h_info = logging.StreamHandler(sys.stdout)
            h_info.setLevel(logging.DEBUG)
            h_info.addFilter(lambda r: r.levelno == logging.INFO)
            handlers.append(h_info)

        if debug is True:
            h_verbose = logging.StreamHandler(sys.stdout)
            h_verbose.setLevel(logging.DEBUG)
            h_verbose.addFilter(lambda r: r.levelno < logging.INFO)
            handlers.append(h_verbose)

        if debug_logfile is not None:
            h_file = logging.FileHandler(debug_logfile)
            h_file.setLevel(logging.DEBUG)
            handlers.append(h_file)

        if debug is True or debug_logfile is not None:
            base_level = logging.DEBUG
        else:
            base_level = logging.INFO

        logging.basicConfig(
            level = base_level,
            handlers = handlers,
        )
        logger = logging.getLogger(self.name)

        slothy = Slothy(self.arch, self.target, logger=logger)
        slothy.load_source_from_file(self.infile_full)

        if timeout != 0:
            slothy.config.timeout = timeout
        elif self.timeout is not None:
            slothy.config.timeout = self.timeout

        if dry_run is True:
            slothy.config.constraints.functional_only = True
            slothy.config.constraints.allow_reordering = False
            slothy.config.constraints.allow_renaming = False
            slothy.config.variable_size = True

        if log_model is True:
            slothy.config.log_model_dir = log_model_dir
            slothy.config.log_model = self.name

        # On Apple M1, we must not use x18
        if "m1" in target_label_dict[self.target]:
            self.target_reserved = ["x18"]

        self.core(slothy, *self.extra_args)

        if self.rename:
            slothy.rename_function(
                self.funcname, f"{self.funcname}_{self.suffix}_{target_label_dict[self.target]}")

        if dry_run is False:
            slothy.write_source_to_file(self.outfile_full)

class ExampleDummy(Example):
    def __init__(self, var="", arch=Arch_Armv7M, target=Target_CortexM7, timeout=None):
        name = f"dummy"
        infile = name

        if var != "":
            name += f"_{var}"
            infile += f"_{var}"
        name += f"_{target_label_dict[target]}"

        super().__init__(infile, name, rename=True, arch=arch, target=target, timeout=timeout)

    def core(self, slothy):
        slothy.config.inputs_are_outputs = True
        slothy.config.allow_useless_instructions = True
        slothy.optimize(start="slothy_start", end="slothy_end")

class ExampleKeccak(Example):
    def __init__(self, var="", arch=Arch_Armv7M, target=Target_CortexM7, timeout=None):
        name = f"keccakf1600"
        infile = name
        funcname = "KeccakF1600_StatePermute"

        if var != "":
            name += f"_{var}"
            infile += f"_{var}"
            funcname += f"_{var}"
        name += f"_{target_label_dict[target]}"

        super().__init__(infile, name, funcname=funcname, rename=True, arch=arch, target=target, timeout=timeout)

    def core(self, slothy):
        slothy.config.inputs_are_outputs = True
        slothy.config.variable_size = True
        slothy.config.reserved_regs = ["sp", "r13"]
        slothy.config.locked_registers = ["sp", "r13"]

        slothy.config.with_llvm_mca = True
        slothy.config.llvm_mca_full = True

        if "part" not in self.name:
            slothy.config.outputs = ["flags", "hint_spEga0", "hint_spEge0", "hint_spEgi0", "hint_spEgo0", "hint_spEgu0", "hint_spEka1", "hint_spEke1", "hint_spEki1", "hint_spEko1", "hint_spEku1", "hint_spEma0", "hint_spEme0", "hint_spEmi0", "hint_spEmo0", "hint_spEmu0", "hint_spEsa1", "hint_spEse1", "hint_spEsi1", "hint_spEso1", "hint_spEsu1", "hint_spEbe0", "hint_spEbi0", "hint_spEbo0", "hint_spEbu0", "hint_spEba0", "hint_spEga1", "hint_spEge1", "hint_spEgi1", "hint_spEgo1", "hint_spEgu1", "hint_spEka0", "hint_spEke0", "hint_spEki0", "hint_spEko0", "hint_spEku0", "hint_spEma1", "hint_spEme1", "hint_spEmi1", "hint_spEmo1", "hint_spEmu1", "hint_spEsa0", "hint_spEse0", "hint_spEsi0", "hint_spEso0", "hint_spEsu0", "hint_spEbe1", "hint_spEbi1", "hint_spEbo1", "hint_spEbu1", "hint_spEba1"]

            slothy.config.split_heuristic = True
            slothy.config.split_heuristic_preprocess_naive_interleaving = True
            slothy.config.split_heuristic_repeat = 2
            slothy.config.split_heuristic_optimize_seam = 4
            slothy.config.split_heuristic_stepsize = 0.05
            if not "old" in self.name:
                slothy.config.split_heuristic_factor = 8

                slothy.optimize(start="slothy_start_round0", end="slothy_end_round0")
                slothy.config.outputs = ["flags", "hint_r0Aba0", "hint_r0Aba1", "hint_r0Abe0", "hint_r0Abe1", "hint_r0Abi0", "hint_r0Abi1", "hint_r0Abo0", "hint_r0Abo1", "hint_r0Abu0", "hint_r0Abu1", "hint_r0Aga0", "hint_r0Aga1", "hint_r0Age0", "hint_r0Age1", "hint_r0Agi0", "hint_r0Agi1", "hint_r0Ago0", "hint_r0Ago1", "hint_r0Agu0", "hint_r0Agu1", "hint_r0Aka0", "hint_r0Aka1", "hint_r0Ake0", "hint_r0Ake1", "hint_r0Aki0", "hint_r0Aki1", "hint_r0Ako0", "hint_r0Ako1", "hint_r0Aku0", "hint_r0Aku1", "hint_r0Ama0", "hint_r0Ama1", "hint_r0Ame0", "hint_r0Ame1", "hint_r0Ami0", "hint_r0Ami1", "hint_r0Amo0", "hint_r0Amo1", "hint_r0Amu0", "hint_r0Amu1", "hint_r0Asa0", "hint_r0Asa1", "hint_r0Ase0", "hint_r0Ase1", "hint_r0Asi0", "hint_r0Asi1", "hint_r0Aso0", "hint_r0Aso1", "hint_r0Asu0", "hint_r0Asu1"]
                slothy.optimize(start="slothy_start_round1", end="slothy_end_round1")
            else:
                slothy.config.split_heuristic_factor = 22

                slothy.optimize(start="slothy_start", end="slothy_end")
        else:
            slothy.config.outputs = ['hint_sp\\()\\mDa0', 'hint_sp\\()\\mDa1', 'hint_sp\\()\\mDo0', 'hint_sp\\()\\mDo1', 'r10', 'hint_sp\\()\\mDi0', 'r14', 'flags']
            slothy.optimize(start="slothy_start", end="slothy_end")


class Example0(Example):
    def __init__(self):
        super().__init__("simple0")


class Example1(Example):
    def __init__(self):
        super().__init__("simple1")


class Example2(Example):
    def __init__(self):
        super().__init__("simple0_loop")

    def core(self, slothy):
        slothy.config.sw_pipelining.enabled = True
        slothy.config.inputs_are_outputs = True
        slothy.config.typing_hints["const"] = Arch_Armv81M.RegisterType.GPR
        slothy.optimize_loop("start")


class Example3(Example):
    def __init__(self):
        super().__init__("simple1_loop")

    def core(self, slothy):
        slothy.config.sw_pipelining.enabled = True
        slothy.config.inputs_are_outputs = True
        slothy.optimize_loop("start")

class LoopLe(Example):
    def __init__(self, var="", arch=Arch_Armv81M, target=Target_CortexM55r1):
        name = "loop_le"
        infile = name

        if var != "":
            name += f"_{var}"
            infile += f"_{var}"
        name += f"_{target_label_dict[target]}"

        super().__init__(infile, name, rename=True, arch=arch, target=target)

    def core(self,slothy):
        slothy.config.variable_size=True
        slothy.optimize_loop("start")

class AArch64LoopSubs(Example):
    def __init__(self, var="", arch=AArch64_Neon, target=Target_CortexA55):
        name = "aarch64_loop_subs"
        infile = name

        if var != "":
            name += f"_{var}"
            infile += f"_{var}"
        name += f"_{target_label_dict[target]}"

        super().__init__(infile, name, rename=True, arch=arch, target=target)

    def core(self,slothy):
        slothy.config.variable_size=True
        slothy.optimize_loop("start")

class Armv7mLoopSubs(Example):
    def __init__(self, var="", arch=Arch_Armv7M, target=Target_CortexM7):
        name = "loop_subs"
        infile = name

        if var != "":
            name += f"_{var}"
            infile += f"_{var}"
        name += f"_{target_label_dict[target]}"

        super().__init__(infile, name, rename=True, arch=arch, target=target)

    def core(self,slothy):
        slothy.config.variable_size=True
        slothy.optimize_loop("start")

class Armv7mLoopCmp(Example):
    def __init__(self, var="", arch=Arch_Armv7M, target=Target_CortexM7):
        name = "loop_cmp"
        infile = name

        if var != "":
            name += f"_{var}"
            infile += f"_{var}"
        name += f"_{target_label_dict[target]}"

        super().__init__(infile, name, rename=True, arch=arch, target=target)

    def core(self,slothy):
        slothy.config.variable_size=True
        slothy.config.outputs = ["flags"]
        slothy.optimize_loop("start")

class CRT(Example):
    def __init__(self):
        super().__init__("crt")

    def core(self, slothy):
        slothy.config.sw_pipelining.enabled = True
        slothy.config.inputs_are_outputs = True
        slothy.config.selfcheck = True
        # Double the loop body to create more interleaving opportunities
        # Basically a tradeoff of code-size vs performance
        slothy.config.sw_pipelining.unroll = 2
        slothy.config.typing_hints = {
            "const_prshift": Arch_Armv81M.RegisterType.GPR,
            "const_shift9": Arch_Armv81M.RegisterType.GPR,
            "p_inv_mod_q": Arch_Armv81M.RegisterType.GPR,
            "p_inv_mod_q_tw": Arch_Armv81M.RegisterType.GPR,
            "mod_p": Arch_Armv81M.RegisterType.GPR,
            "mod_p_tw": Arch_Armv81M.RegisterType.GPR,
        }
        slothy.optimize()


class ntt_n256_l6_s32(Example):
    def __init__(self, var):
        super().__init__(f"ntt_n256_l6_s32_{var}")

    def core(self, slothy):
        slothy.config.sw_pipelining.enabled = True
        slothy.config.inputs_are_outputs = True
        slothy.config.typing_hints = {r: Arch_Armv81M.RegisterType.GPR for r in
                                      ["root0",         "root1",         "root2",
                                       "root0_twisted", "root1_twisted", "root2_twisted"]}
        slothy.optimize_loop("layer12_loop")
        slothy.optimize_loop("layer34_loop")
        slothy.optimize_loop("layer56_loop")


class ntt_n256_l8_s32(Example):
    def __init__(self, var):
        super().__init__(f"ntt_n256_l8_s32_{var}")

    def core(self, slothy):
        slothy.config.sw_pipelining.enabled = True
        slothy.config.inputs_are_outputs = True
        slothy.config.typing_hints = {
            "root0": Arch_Armv81M.RegisterType.GPR,
            "root1": Arch_Armv81M.RegisterType.GPR,
            "root2": Arch_Armv81M.RegisterType.GPR,
            "root0_twisted": Arch_Armv81M.RegisterType.GPR,
            "root1_twisted": Arch_Armv81M.RegisterType.GPR,
            "root2_twisted": Arch_Armv81M.RegisterType.GPR,
        }
        slothy.optimize_loop("layer12_loop")
        slothy.optimize_loop("layer34_loop")
        slothy.optimize_loop("layer56_loop")
        slothy.config.typing_hints = {}
        slothy.optimize_loop("layer78_loop")


class intt_n256_l6_s32(Example):
    def __init__(self, var):
        super().__init__(f"intt_n256_l6_s32_{var}")

    def core(self, slothy):
        slothy.config.sw_pipelining.enabled = True
        slothy.config.inputs_are_outputs = True
        slothy.config.typing_hints = {
            "root0": Arch_Armv81M.RegisterType.GPR,
            "root1": Arch_Armv81M.RegisterType.GPR,
            "root2": Arch_Armv81M.RegisterType.GPR,
            "root0_twisted": Arch_Armv81M.RegisterType.GPR,
            "root1_twisted": Arch_Armv81M.RegisterType.GPR,
            "root2_twisted": Arch_Armv81M.RegisterType.GPR,
        }
        slothy.optimize_loop("layer12_loop")
        slothy.optimize_loop("layer34_loop")
        slothy.optimize_loop("layer56_loop")


class intt_n256_l8_s32(Example):
    def __init__(self, var):
        super().__init__(f"intt_n256_l8_s32_{var}")

    def core(self, slothy):
        slothy.config.sw_pipelining.enabled = True
        slothy.config.inputs_are_outputs = True
        slothy.config.typing_hints = {
            "root0": Arch_Armv81M.RegisterType.GPR,
            "root1": Arch_Armv81M.RegisterType.GPR,
            "root2": Arch_Armv81M.RegisterType.GPR,
            "root0_twisted": Arch_Armv81M.RegisterType.GPR,
            "root1_twisted": Arch_Armv81M.RegisterType.GPR,
            "root2_twisted": Arch_Armv81M.RegisterType.GPR,
        }
        slothy.optimize_loop("layer12_loop")
        slothy.optimize_loop("layer34_loop")
        slothy.optimize_loop("layer56_loop")
        slothy.config.typing_hints = {}
        slothy.optimize_loop("layer78_loop")


class ntt_kyber_1_23_45_67(Example):
    def __init__(self, var="", arch=Arch_Armv81M, target=Target_CortexM55r1, timeout=None):
        name = "ntt_kyber_1_23_45_67"
        infile = name
        if var != "":
            name += f"_{var}"
            infile += f"_{var}"
        name += f"_{target_label_dict[target]}"
        super().__init__(infile, name=name, arch=arch, target=target, rename=True)
        self.var = var
        self.timeout = timeout
    def core(self, slothy):
        slothy.config.sw_pipelining.enabled = True
        slothy.config.inputs_are_outputs = True
        slothy.config.typing_hints = {
            "root0": Arch_Armv81M.RegisterType.GPR,
            "root1": Arch_Armv81M.RegisterType.GPR,
            "root2": Arch_Armv81M.RegisterType.GPR,
            "root0_twisted": Arch_Armv81M.RegisterType.GPR,
            "root1_twisted": Arch_Armv81M.RegisterType.GPR,
            "root2_twisted": Arch_Armv81M.RegisterType.GPR,
        }
        slothy.config.inputs_are_outputs = True
        slothy.optimize_loop("layer1_loop")
        slothy.optimize_loop("layer23_loop")
        slothy.optimize_loop("layer45_loop")
        slothy.config.constraints.st_ld_hazard = False
        if self.timeout is not None:
            slothy.config.timeout = self.timeout
        if "no_trans" in self.var:
            slothy.config.constraints.st_ld_hazard = True
        slothy.config.typing_hints = {}
        slothy.optimize_loop("layer67_loop")


class ntt_kyber_1(Example):
    def __init__(self, arch=Arch_Armv81M, target=Target_CortexM55r1):
        name = "ntt_kyber_1"
        infile = "ntt_kyber_1_23_45_67"

        name += f"_{target_label_dict[target]}"
        super().__init__(infile, name=name, arch=arch, target=target, rename=True)

    def core(self, slothy):
        slothy.config.sw_pipelining.enabled = True
        slothy.config.inputs_are_outputs = True
        slothy.config.sw_pipelining.minimize_overlapping = False
        slothy.config.sw_pipelining.optimize_preamble = False
        slothy.config.sw_pipelining.optimize_postamble = False
        slothy.config.typing_hints = {
            "root0": Arch_Armv81M.RegisterType.GPR,
            "root1": Arch_Armv81M.RegisterType.GPR,
            "root2": Arch_Armv81M.RegisterType.GPR,
            "root0_twisted": Arch_Armv81M.RegisterType.GPR,
            "root1_twisted": Arch_Armv81M.RegisterType.GPR,
            "root2_twisted": Arch_Armv81M.RegisterType.GPR,
        }
        slothy.optimize_loop("layer1_loop")


class ntt_kyber_23(Example):
    def __init__(self, arch=Arch_Armv81M, target=Target_CortexM55r1):
        name = "ntt_kyber_23"
        infile = "ntt_kyber_1_23_45_67"

        name += f"_{target_label_dict[target]}"
        super().__init__(infile, name=name, arch=arch, target=target, rename=True)

    def core(self, slothy):
        slothy.config.sw_pipelining.enabled = True
        slothy.config.inputs_are_outputs = True
        slothy.config.sw_pipelining.minimize_overlapping = False
        slothy.config.sw_pipelining.optimize_preamble = False
        slothy.config.sw_pipelining.optimize_postamble = False
        slothy.config.typing_hints = {
            "root0": Arch_Armv81M.RegisterType.GPR,
            "root1": Arch_Armv81M.RegisterType.GPR,
            "root2": Arch_Armv81M.RegisterType.GPR,
            "root0_twisted": Arch_Armv81M.RegisterType.GPR,
            "root1_twisted": Arch_Armv81M.RegisterType.GPR,
            "root2_twisted": Arch_Armv81M.RegisterType.GPR,
        }
        slothy.optimize_loop("layer23_loop")


class ntt_kyber_45(Example):
    def __init__(self, arch=Arch_Armv81M, target=Target_CortexM55r1):
        name = "ntt_kyber_45"
        infile = "ntt_kyber_1_23_45_67"

        name += f"_{target_label_dict[target]}"
        super().__init__(infile, name=name, arch=arch, target=target, rename=True)

    def core(self, slothy):
        slothy.config.sw_pipelining.enabled = True
        slothy.config.inputs_are_outputs = True
        slothy.config.sw_pipelining.minimize_overlapping = False
        slothy.config.sw_pipelining.optimize_preamble = False
        slothy.config.sw_pipelining.optimize_postamble = False
        slothy.config.typing_hints = {
            "root0": Arch_Armv81M.RegisterType.GPR,
            "root1": Arch_Armv81M.RegisterType.GPR,
            "root2": Arch_Armv81M.RegisterType.GPR,
            "root0_twisted": Arch_Armv81M.RegisterType.GPR,
            "root1_twisted": Arch_Armv81M.RegisterType.GPR,
            "root2_twisted": Arch_Armv81M.RegisterType.GPR,
        }
        slothy.optimize_loop("layer45_loop")


class ntt_kyber_67(Example):
    def __init__(self, arch=Arch_Armv81M, target=Target_CortexM55r1):
        name = "ntt_kyber_67"
        infile = "ntt_kyber_1_23_45_67"

        name += f"_{target_label_dict[target]}"
        super().__init__(infile, name=name, arch=arch, target=target, rename=True)

    def core(self, slothy):
        slothy.config.sw_pipelining.enabled = True
        slothy.config.inputs_are_outputs = True
        slothy.config.sw_pipelining.minimize_overlapping = False
        slothy.config.sw_pipelining.optimize_preamble = False
        slothy.config.sw_pipelining.optimize_postamble = False
        slothy.config.constraints.st_ld_hazard = False
        slothy.config.typing_hints = {}
        slothy.optimize_loop("layer67_loop")


class ntt_kyber_12_345_67(Example):
    def __init__(self, cross_loops_optim=False, var="", arch=Arch_Armv81M, target=Target_CortexM55r1):
        infile = "ntt_kyber_12_345_67"
        if cross_loops_optim:
            name = "ntt_kyber_12_345_67_speed"
            suffix = "opt_speed"
        else:
            name = "ntt_kyber_12_345_67_size"
            suffix = "opt_size"
        if var != "":
            name += f"_{var}"
            infile += f"_{var}"
        name += f"_{target_label_dict[target]}"
        self.var = var
        super().__init__(infile, name=name,
                         suffix=suffix, rename=True, arch=arch, target=target)
        self.cross_loops_optim = cross_loops_optim

    def core(self, slothy):
        slothy.config.inputs_are_outputs = True
        slothy.config.sw_pipelining.enabled = True
        slothy.optimize_loop(
            "layer12_loop", postamble_label="layer12_loop_end")
        slothy.config.constraints.stalls_first_attempt = 16
        slothy.config.locked_registers = set([f"QSTACK{i}" for i in [4, 5, 6]] +
                                             ["STACK0"])
        if not self.cross_loops_optim:
            if "no_trans" not in self.var and "trans" in self.var:
                slothy.config.constraints.st_ld_hazard = False  # optional, if it takes too long
            slothy.config.sw_pipelining.enabled = False
            slothy.optimize_loop("layer345_loop")
        else:
            if "no_trans" not in self.var and "trans" in self.var:
                slothy.config.constraints.st_ld_hazard = False  # optional, if it takes too long
            slothy.config.sw_pipelining.enabled = True
            slothy.config.sw_pipelining.halving_heuristic = True
            slothy.config.sw_pipelining.halving_heuristic_periodic = True
            slothy.optimize_loop(
                "layer345_loop", postamble_label="layer345_loop_end")
            layer345_deps = slothy.last_result.kernel_input_output.copy()

        slothy.config.sw_pipelining.enabled = True
        slothy.config.sw_pipelining.halving_heuristic = False
        slothy.config.sw_pipelining.halving_heuristic_periodic = True
        slothy.config.constraints.st_ld_hazard = False
        slothy.optimize_loop("layer67_loop")
        layer67_deps = slothy.last_result.kernel_input_output.copy()

        if self.cross_loops_optim:
            slothy.config.inputs_are_outputs = False
            slothy.config.constraints.st_ld_hazard = True
            slothy.config.sw_pipelining.enabled = False
            slothy.config.outputs = layer345_deps + ["r14"]
            slothy.optimize(start="layer12_loop_end", end="layer345_loop")
            slothy.config.outputs = layer67_deps + ["r14"]
            slothy.optimize(start="layer345_loop_end", end="layer67_loop")


class ntt_kyber_12(Example):
    def __init__(self, arch=Arch_Armv81M, target=Target_CortexM55r1):
        name = "ntt_kyber_12"
        infile = "ntt_kyber_12_345_67"
        name += f"_{target_label_dict[target]}"
        super().__init__(infile, name=name, rename=True, arch=arch, target=target)

    def core(self, slothy):
        slothy.config.sw_pipelining.enabled = True
        slothy.config.inputs_are_outputs = True
        slothy.config.sw_pipelining.minimize_overlapping = False
        slothy.config.sw_pipelining.optimize_preamble = False
        slothy.config.sw_pipelining.optimize_postamble = False
        slothy.optimize_loop(
            "layer12_loop", postamble_label="layer12_loop_end")


class ntt_kyber_345(Example):
    def __init__(self, arch=Arch_Armv81M, target=Target_CortexM55r1):
        name = "ntt_kyber_345"
        infile = "ntt_kyber_12_345_67"
        name += f"_{target_label_dict[target]}"
        super().__init__(infile, name=name, rename=True, arch=arch, target=target)

    def core(self, slothy):
        slothy.config.locked_registers = set([f"QSTACK{i}" for i in [4, 5, 6]] +
                                             ["STACK0"])
        slothy.config.sw_pipelining.enabled = True
        slothy.config.inputs_are_outputs = True
        slothy.config.sw_pipelining.minimize_overlapping = False
        slothy.config.sw_pipelining.optimize_preamble = False
        slothy.config.sw_pipelining.optimize_postamble = False
        slothy.optimize_loop("layer345_loop")


class ntt_kyber_l345_symbolic(Example):
    def __init__(self):
        super().__init__("ntt_kyber_layer345_symbolic")

    def core(self, slothy):
        slothy.config.sw_pipelining.enabled = True
        slothy.config.sw_pipelining.halving_heuristic = True
        slothy.config.sw_pipelining.halving_heuristic_periodic = True
        slothy.optimize_loop("layer345_loop")

class AArch64Example0(Example):
    def __init__(self, var="", arch=AArch64_Neon, target=Target_CortexA55):
        name = "aarch64_simple0"
        infile = name

        if var != "":
            name += f"_{var}"
            infile += f"_{var}"
        name += f"_{target_label_dict[target]}"

        super().__init__(infile, name, rename=True, arch=arch, target=target)

    def core(self,slothy):
        slothy.config.variable_size=True
        slothy.config.constraints.stalls_first_attempt=32
        slothy.optimize()

class AArch64Example0Equ(Example):
    def __init__(self, var="", arch=AArch64_Neon, target=Target_CortexA55):
        name = "aarch64_simple0_equ"
        infile = name

        if var != "":
            name += f"_{var}"
            infile += f"_{var}"
        name += f"_{target_label_dict[target]}"

        super().__init__(infile, name, rename=True, arch=arch, target=target)

    def core(self,slothy):
        slothy.config.variable_size=True
        slothy.config.constraints.stalls_first_attempt=32
        slothy.optimize(start="start", end="end")


class AArch64Example1(Example):
    def __init__(self, var="", arch=AArch64_Neon, target=Target_CortexA55):
        name = "aarch64_simple0_macros"
        infile = name

        if var != "":
            name += f"_{var}"
            infile += f"_{var}"
        name += f"_{target_label_dict[target]}"

        super().__init__(infile, name, rename=True, arch=arch, target=target)

    def core(self,slothy):
        slothy.config.variable_size=True
        slothy.config.constraints.stalls_first_attempt=32
        slothy.optimize(start="start", end="end")


class AArch64Example2(Example):
    def __init__(self, var="", arch=AArch64_Neon, target=Target_CortexA55):
        name = "aarch64_simple0_loop"
        infile = name

        if var != "":
            name += f"_{var}"
            infile += f"_{var}"
        name += f"_{target_label_dict[target]}"

        super().__init__(infile, name, rename=True, arch=arch, target=target)

    def core(self,slothy):
        slothy.config.variable_size=True
        slothy.config.constraints.stalls_first_attempt=32
        slothy.config.sw_pipelining.enabled = True
        slothy.config.sw_pipelining.optimize_preamble = False
        slothy.config.sw_pipelining.optimize_postamble = False
        slothy.optimize_loop("start")

class AArch64Split0(Example):
    def __init__(self, var="", arch=AArch64_Neon, target=Target_CortexA55):
        name = "aarch64_split0"
        infile = name

        if var != "":
            name += f"_{var}"
            infile += f"_{var}"
        name += f"_{target_label_dict[target]}"

        super().__init__(infile, name, rename=True, arch=arch, target=target)
    def core(self,slothy):
        slothy.config.allow_useless_instructions = True
        slothy.fusion_region("start", "end", ssa=False)

class Armv7mExample0(Example):
    def __init__(self, var="", arch=Arch_Armv7M, target=Target_CortexM7):
        name = "armv7m_simple0"
        infile = name

        if var != "":
            name += f"_{var}"
            infile += f"_{var}"
        name += f"_{target_label_dict[target]}"

        super().__init__(infile, name, rename=True, arch=arch, target=target)

    def core(self,slothy):
        slothy.config.allow_useless_instructions = True
        slothy.fusion_region("start", "end", ssa=False)
        
class Armv7mLoopSubs(Example):
    def __init__(self, var="", arch=Arch_Armv7M, target=Target_CortexM7):
        name = "loop_subs"
        infile = name

        if var != "":
            name += f"_{var}"
            infile += f"_{var}"
        name += f"_{target_label_dict[target]}"

        super().__init__(infile, name, rename=True, arch=arch, target=target)

    def core(self,slothy):
        slothy.config.variable_size=True
        slothy.optimize_loop("start")

class Armv7mLoopCmp(Example):
    def __init__(self, var="", arch=Arch_Armv7M, target=Target_CortexM7):
        name = "loop_cmp"
        infile = name

        if var != "":
            name += f"_{var}"
            infile += f"_{var}"
        name += f"_{target_label_dict[target]}"

        super().__init__(infile, name, rename=True, arch=arch, target=target)

    def core(self,slothy):
        slothy.config.variable_size=True
        slothy.config.outputs = ["r6"]
        slothy.optimize_loop("start")
        
class Armv7mLoopVmovCmp(Example):
    def __init__(self, var="", arch=Arch_Armv7M, target=Target_CortexM7):
        name = "loop_vmov_cmp"
        infile = name

        if var != "":
            name += f"_{var}"
            infile += f"_{var}"
        name += f"_{target_label_dict[target]}"

        super().__init__(infile, name, rename=True, arch=arch, target=target)

    def core(self,slothy):
        slothy.config.variable_size=True
        slothy.config.outputs = ["r6"]
        slothy.optimize_loop("start")

class AArch64IfElse(Example):
    def __init__(self, var="", arch=AArch64_Neon, target=Target_CortexA55):
        name = "aarch64_ifelse"
        infile = name

        if var != "":
            name += f"_{var}"
            infile += f"_{var}"
        name += f"_{target_label_dict[target]}"

        super().__init__(infile, name, rename=True, arch=arch, target=target)

    def core(self,slothy):
        slothy.optimize()
        
class ntt_kyber_123_4567(Example):
    def __init__(self, var="", arch=AArch64_Neon, target=Target_CortexA55, timeout=None):
        name = "ntt_kyber_123_4567"
        infile = name

        if var != "":
            name += f"_{var}"
            infile += f"_{var}"
        name += f"_{target_label_dict[target]}"

        super().__init__(infile, name, rename=True, arch=arch, target=target, timeout=timeout)

    def core(self, slothy):
        slothy.config.sw_pipelining.enabled = True
        slothy.config.inputs_are_outputs = True
        slothy.config.sw_pipelining.minimize_overlapping = False
        slothy.config.variable_size = True
        slothy.config.reserved_regs = [
            f"x{i}" for i in range(0, 7)] + ["x30", "sp"]
        slothy.config.reserved_regs += self.target_reserved
        slothy.config.constraints.stalls_first_attempt = 64
        slothy.optimize_loop("layer123_start")
        slothy.optimize_loop("layer4567_start")

class intt_kyber_123_4567(Example):
    def __init__(self, var="", arch=AArch64_Neon, target=Target_CortexA55, timeout=None):
        name = "intt_kyber_123_4567"
        infile = name

        if var != "":
            name += f"_{var}"
            infile += f"_{var}"
        name += f"_{target_label_dict[target]}"

        super().__init__(infile, name, rename=True, arch=arch, target=target, timeout=timeout)

    def core(self, slothy):
        slothy.config.sw_pipelining.enabled = True
        slothy.config.inputs_are_outputs = True
        slothy.config.sw_pipelining.minimize_overlapping = False
        slothy.config.variable_size = True
        slothy.config.reserved_regs = [f"x{i}" for i in range(0, 7)] + ["x30", "sp"]
        slothy.config.constraints.stalls_first_attempt = 64
        slothy.optimize_loop("layer4567_start")
        slothy.optimize_loop("layer123_start")


class ntt_kyber_123(Example):
    def __init__(self, var="", arch=AArch64_Neon, target=Target_CortexA55):
        name = "ntt_kyber_123"
        infile = "ntt_kyber_123_4567"

        if var != "":
            name += f"_{var}"
            infile += f"_{var}"
        name += f"_{target_label_dict[target]}"

        super().__init__(infile, name, outfile=name, rename=True, arch=arch, target=target)

    def core(self, slothy):
        slothy.config.sw_pipelining.enabled = True
        slothy.config.inputs_are_outputs = True
        slothy.config.sw_pipelining.minimize_overlapping = False
        slothy.config.sw_pipelining.optimize_preamble = False
        slothy.config.sw_pipelining.optimize_postamble = False
        slothy.config.reserved_regs = [
            f"x{i}" for i in range(0, 7)] + ["x30", "sp"]
        slothy.config.reserved_regs += self.target_reserved
        slothy.optimize_loop("layer123_start")


class ntt_kyber_4567(Example):
    def __init__(self, var="", arch=AArch64_Neon, target=Target_CortexA55):
        name = "ntt_kyber_4567"
        infile = "ntt_kyber_123_4567"

        if var != "":
            name += f"_{var}"
            infile += f"_{var}"
        name += f"_{target_label_dict[target]}"

        super().__init__(infile, name, outfile=name, rename=True, arch=arch, target=target)

    def core(self, slothy):
        slothy.config.sw_pipelining.enabled = True
        slothy.config.inputs_are_outputs = True
        slothy.config.sw_pipelining.minimize_overlapping = False
        slothy.config.sw_pipelining.optimize_preamble = False
        slothy.config.sw_pipelining.optimize_postamble = False
        slothy.config.reserved_regs = [
            f"x{i}" for i in range(0, 7)] + ["x30", "sp"]
        slothy.config.reserved_regs += self.target_reserved
        slothy.optimize_loop("layer4567_start")


class ntt_kyber_1234_567(Example):
    def __init__(self, var="", arch=AArch64_Neon, target=Target_CortexA72, timeout=None):
        name = "ntt_kyber_1234_567"
        infile = name

        if var != "":
            name += f"_{var}"
            infile += f"_{var}"
        name += f"_{target_label_dict[target]}"

        super().__init__(infile, name, rename=True, arch=arch, target=target, timeout=timeout)

    def core(self, slothy):
        conf = slothy.config.copy()

        slothy.config.sw_pipelining.enabled = True
        slothy.config.inputs_are_outputs = True
        slothy.config.sw_pipelining.minimize_overlapping = False
        slothy.config.sw_pipelining.halving_heuristic = True
        slothy.config.variable_size = True
        slothy.config.reserved_regs = [
            f"x{i}" for i in range(0, 6)] + ["x30", "sp"]
        slothy.config.reserved_regs += self.target_reserved
        slothy.config.split_heuristic = True
        slothy.config.split_heuristic_factor = 2
        slothy.config.split_heuristic_stepsize = 0.1
        slothy.config.split_heuristic_repeat = 4
        slothy.config.constraints.stalls_first_attempt = 40
        slothy.config.max_solutions = 64

        slothy.optimize_loop("layer1234_start")

        # layer567 is small enough for SW pipelining without heuristics
        slothy.config = conf.copy()
        slothy.config.timeout = self.timeout
        # Increase the timeout when not using heuristics
        if self.timeout is not None:
            slothy.config.timeout = self.timeout * 12
        slothy.config.sw_pipelining.enabled = True
        slothy.config.inputs_are_outputs = True
        slothy.config.sw_pipelining.minimize_overlapping = False
        slothy.config.variable_size = True
        slothy.config.reserved_regs = [
            f"x{i}" for i in range(0, 6)] + ["x30", "sp"]
        slothy.config.reserved_regs += self.target_reserved
        slothy.config.constraints.stalls_first_attempt = 64

        slothy.optimize_loop("layer567_start")


class ntt_kyber_1234(Example):
    def __init__(self, var="", arch=AArch64_Neon, target=Target_CortexA72):
        name = "ntt_kyber_1234"
        infile = "ntt_kyber_1234_567"

        if var != "":
            name += f"_{var}"
            infile += f"_{var}"
        name += f"_{target_label_dict[target]}"

        super().__init__(infile, name, outfile=name, rename=True, arch=arch, target=target)

    def core(self, slothy):
        slothy.config.sw_pipelining.enabled = True
        slothy.config.inputs_are_outputs = True
        slothy.config.sw_pipelining.minimize_overlapping = False
        slothy.config.sw_pipelining.optimize_preamble = False
        slothy.config.sw_pipelining.optimize_postamble = False
        slothy.config.reserved_regs = [
            f"x{i}" for i in range(0, 6)] + ["x30", "sp"]
        slothy.config.reserved_regs += self.target_reserved

        slothy.optimize_loop("layer1234_start")


class ntt_kyber_567(Example):
    def __init__(self, var="", arch=AArch64_Neon, target=Target_CortexA72, timeout=None):
        name = "ntt_kyber_567"
        infile = "ntt_kyber_1234_567"

        if var != "":
            name += f"_{var}"
            infile += f"_{var}"
        name += f"_{target_label_dict[target]}"

        super().__init__(infile, name, outfile=name, rename=True, arch=arch, target=target, timeout=timeout)

    def core(self, slothy):
        # layer567 is small enough for SW pipelining without heuristics
        slothy.config.timeout = self.timeout
        slothy.config.sw_pipelining.enabled = True
        slothy.config.inputs_are_outputs = True
        slothy.config.sw_pipelining.minimize_overlapping = False
        slothy.config.sw_pipelining.optimize_preamble = False
        slothy.config.sw_pipelining.optimize_postamble = False
        slothy.config.reserved_regs = [
            f"x{i}" for i in range(0, 6)] + ["x30", "sp"]
        slothy.config.reserved_regs += self.target_reserved

        slothy.optimize_loop("layer567_start")


class intt_kyber_1_23_45_67(Example):
    def __init__(self):
        super().__init__("intt_kyber_1_23_45_67", rename=True)

    def core(self, slothy):
        slothy.config.sw_pipelining.enabled = True
        slothy.config.typing_hints = {
            "root0": Arch_Armv81M.RegisterType.GPR,
            "root1": Arch_Armv81M.RegisterType.GPR,
            "root2": Arch_Armv81M.RegisterType.GPR,
            "root0_twisted": Arch_Armv81M.RegisterType.GPR,
            "root1_twisted": Arch_Armv81M.RegisterType.GPR,
            "root2_twisted": Arch_Armv81M.RegisterType.GPR,
        }
        slothy.optimize_loop("layer1_loop")
        slothy.optimize_loop("layer23_loop")
        slothy.optimize_loop("layer45_loop")
        slothy.config.typing_hints = {}
        slothy.optimize_loop("layer67_loop")


class ntt_dilithium_12_34_56_78(Example):
    def __init__(self, var="", target=Target_CortexM55r1, arch=Arch_Armv81M):
        infile = "ntt_dilithium_12_34_56_78"
        name = infile
        if var != "":
            name += f"_{var}"
            infile += f"_{var}"
        name += f"_{target_label_dict[target]}"
        super().__init__(infile, name=name, arch=arch, target=target, rename=True)
        self.var = var

    def core(self, slothy):
        slothy.config.inputs_are_outputs = True
        slothy.config.sw_pipelining.enabled = True
        slothy.config.typing_hints = {
            "root0": Arch_Armv81M.RegisterType.GPR,
            "root1": Arch_Armv81M.RegisterType.GPR,
            "root2": Arch_Armv81M.RegisterType.GPR,
            "root0_twisted": Arch_Armv81M.RegisterType.GPR,
            "root1_twisted": Arch_Armv81M.RegisterType.GPR,
            "root2_twisted": Arch_Armv81M.RegisterType.GPR,
            "const1": Arch_Armv81M.RegisterType.GPR,
        }
        slothy.optimize_loop("layer12_loop")
        slothy.optimize_loop("layer34_loop")
        slothy.config.sw_pipelining.optimize_preamble = True
        slothy.config.sw_pipelining.optimize_postamble = False
        slothy.optimize_loop(
            "layer56_loop", postamble_label="layer56_loop_end")
        slothy.config.sw_pipelining.optimize_preamble = False
        slothy.config.sw_pipelining.optimize_postamble = True
        slothy.config.typing_hints = {}
        slothy.config.constraints.st_ld_hazard = False
        slothy.optimize_loop("layer78_loop")
        # Optimize seams between loops
        # Make sure we preserve the inputs to the loop body
        slothy.config.outputs = slothy.last_result.kernel_input_output + \
            ["r14"]
        slothy.config.constraints.st_ld_hazard = True
        slothy.config.sw_pipelining.enabled = False
        slothy.optimize(start="layer56_loop_end", end="layer78_loop")


class ntt_dilithium_12(Example):
    def __init__(self, arch=Arch_Armv81M, target=Target_CortexM55r1):
        name = "ntt_dilithium_12"
        infile = "ntt_dilithium_12_34_56_78"
        name += f"_{target_label_dict[target]}"
        super().__init__(infile, name=name, arch=arch, target=target, rename=True)

    def core(self, slothy):
        slothy.config.sw_pipelining.enabled = True
        slothy.config.inputs_are_outputs = True
        slothy.config.typing_hints = {
            "root0": Arch_Armv81M.RegisterType.GPR,
            "root1": Arch_Armv81M.RegisterType.GPR,
            "root2": Arch_Armv81M.RegisterType.GPR,
            "root0_twisted": Arch_Armv81M.RegisterType.GPR,
            "root1_twisted": Arch_Armv81M.RegisterType.GPR,
            "root2_twisted": Arch_Armv81M.RegisterType.GPR,
            "const1": Arch_Armv81M.RegisterType.GPR,
        }
        slothy.config.sw_pipelining.minimize_overlapping = False
        slothy.config.sw_pipelining.optimize_preamble = False
        slothy.config.sw_pipelining.optimize_postamble = False

        slothy.optimize_loop("layer12_loop")


class ntt_dilithium_34(Example):
    def __init__(self, arch=Arch_Armv81M, target=Target_CortexM55r1):
        name = "ntt_dilithium_34"
        infile = "ntt_dilithium_12_34_56_78"
        name += f"_{target_label_dict[target]}"
        super().__init__(infile, name=name, arch=arch, target=target, rename=True)

    def core(self, slothy):
        slothy.config.sw_pipelining.enabled = True
        slothy.config.inputs_are_outputs = True
        slothy.config.typing_hints = {
            "root0": Arch_Armv81M.RegisterType.GPR,
            "root1": Arch_Armv81M.RegisterType.GPR,
            "root2": Arch_Armv81M.RegisterType.GPR,
            "root0_twisted": Arch_Armv81M.RegisterType.GPR,
            "root1_twisted": Arch_Armv81M.RegisterType.GPR,
            "root2_twisted": Arch_Armv81M.RegisterType.GPR,
            "const1": Arch_Armv81M.RegisterType.GPR,
        }
        slothy.config.sw_pipelining.minimize_overlapping = False
        slothy.config.sw_pipelining.optimize_preamble = False
        slothy.config.sw_pipelining.optimize_postamble = False

        slothy.optimize_loop("layer34_loop")


class ntt_dilithium_56(Example):
    def __init__(self, arch=Arch_Armv81M, target=Target_CortexM55r1):
        name = "ntt_dilithium_56"
        infile = "ntt_dilithium_12_34_56_78"
        name += f"_{target_label_dict[target]}"
        super().__init__(infile, name=name, arch=arch, target=target, rename=True)

    def core(self, slothy):
        slothy.config.sw_pipelining.enabled = True
        slothy.config.inputs_are_outputs = True
        slothy.config.typing_hints = {
            "root0": Arch_Armv81M.RegisterType.GPR,
            "root1": Arch_Armv81M.RegisterType.GPR,
            "root2": Arch_Armv81M.RegisterType.GPR,
            "root0_twisted": Arch_Armv81M.RegisterType.GPR,
            "root1_twisted": Arch_Armv81M.RegisterType.GPR,
            "root2_twisted": Arch_Armv81M.RegisterType.GPR,
            "const1": Arch_Armv81M.RegisterType.GPR,
        }
        slothy.config.sw_pipelining.minimize_overlapping = False
        slothy.config.sw_pipelining.optimize_preamble = False
        slothy.config.sw_pipelining.optimize_postamble = False

        slothy.optimize_loop("layer56_loop")


class ntt_dilithium_78(Example):
    def __init__(self, arch=Arch_Armv81M, target=Target_CortexM55r1):
        name = "ntt_dilithium_78"
        infile = "ntt_dilithium_12_34_56_78"
        name += f"_{target_label_dict[target]}"
        super().__init__(infile, name=name, arch=arch, target=target, rename=True)

    def core(self, slothy):
        slothy.config.sw_pipelining.enabled = True
        slothy.config.inputs_are_outputs = True
        slothy.config.typing_hints = {}
        slothy.config.sw_pipelining.minimize_overlapping = False
        slothy.config.sw_pipelining.optimize_preamble = False
        slothy.config.sw_pipelining.optimize_postamble = False

        slothy.optimize_loop("layer78_loop")


class ntt_dilithium_123_456_78(Example):
    def __init__(self, cross_loops_optim=False, var="", arch=Arch_Armv81M, target=Target_CortexM55r1):
        infile = "ntt_dilithium_123_456_78"
        if cross_loops_optim:
            name = "ntt_dilithium_123_456_78_speed"
            suffix = "opt_speed"
        else:
            name = "ntt_dilithium_123_456_78_size"
            suffix = "opt_size"
        if var != "":
            name += f"_{var}"
            infile += f"_{var}"
        name += f"_{target_label_dict[target]}"
        super().__init__(infile, name=name,
                         suffix=suffix, arch=arch, target=target, rename=True)
        self.cross_loops_optim = cross_loops_optim
        self.var = var

    def core(self, slothy):
        slothy.config.variable_size = True
        slothy.config.constraints.stalls_first_attempt = 16
        slothy.config.inputs_are_outputs = True
        slothy.config.typing_hints = {
            "root2": Arch_Armv81M.RegisterType.GPR,
            "root3": Arch_Armv81M.RegisterType.GPR,
            "root5": Arch_Armv81M.RegisterType.GPR,
            "root6": Arch_Armv81M.RegisterType.GPR,
            "rtmp": Arch_Armv81M.RegisterType.GPR,
            "rtmp_tw": Arch_Armv81M.RegisterType.GPR,
            "root2_tw": Arch_Armv81M.RegisterType.GPR,
            "root3_tw": Arch_Armv81M.RegisterType.GPR,
            "root5_tw": Arch_Armv81M.RegisterType.GPR,
            "root6_tw": Arch_Armv81M.RegisterType.GPR,
        }
        slothy.config.locked_registers = set([f"QSTACK{i}" for i in [4, 5, 6]] +
                                             [f"ROOT{i}_STACK" for i in [0, 1, 4]] + ["RPTR_STACK"])
        if self.var != "" or ("speed" in self.name and self.target == Target_CortexM85r1):
            slothy.config.constraints.st_ld_hazard = False  # optional, if it takes too long
        if not self.cross_loops_optim:
            slothy.config.sw_pipelining.enabled = False
            slothy.optimize_loop("layer123_loop")
            slothy.optimize_loop("layer456_loop")
        else:
            slothy.config.sw_pipelining.enabled = True
            slothy.config.sw_pipelining.halving_heuristic = True
            slothy.config.sw_pipelining.halving_heuristic_periodic = True
            slothy.optimize_loop(
                "layer123_loop", postamble_label="layer123_loop_end")
            slothy.optimize_loop(
                "layer456_loop", postamble_label="layer456_loop_end")

        slothy.config.constraints.st_ld_hazard = False
        slothy.config.sw_pipelining.enabled = True
        slothy.config.sw_pipelining.halving_heuristic = False
        slothy.config.typing_hints = {}
        slothy.optimize_loop("layer78_loop")

        if self.cross_loops_optim:
            slothy.config.sw_pipelining.enabled = False
            slothy.config.constraints.st_ld_hazard = True
            slothy.config.outputs = slothy.last_result.kernel_input_output + \
                ["r14"]
            slothy.optimize(start="layer456_loop_end", end="layer78_loop")


class ntt_dilithium_123_456_78_symbolic(Example):
    def __init__(self):
        super().__init__("ntt_dilithium_123_456_78_symbolic", rename=True)

    def core(self, slothy):
        slothy.config.typing_hints = {
            "root2": Arch_Armv81M.RegisterType.GPR,
            "root3": Arch_Armv81M.RegisterType.GPR,
            "root5": Arch_Armv81M.RegisterType.GPR,
            "root6": Arch_Armv81M.RegisterType.GPR,
            "rtmp": Arch_Armv81M.RegisterType.GPR,
            "rtmp_tw": Arch_Armv81M.RegisterType.GPR,
            "root2_tw": Arch_Armv81M.RegisterType.GPR,
            "root3_tw": Arch_Armv81M.RegisterType.GPR,
            "root5_tw": Arch_Armv81M.RegisterType.GPR,
            "root6_tw": Arch_Armv81M.RegisterType.GPR,
        }
        slothy.config.sw_pipelining.enabled = True
        slothy.config.constraints.stalls_minimum_attempt = 0
        slothy.config.constraints.stalls_first_attempt = 0
        slothy.config.locked_registers = set([f"QSTACK{i}" for i in [4, 5, 6]] +
                                             ["ROOT0_STACK", "RPTR_STACK"])
        slothy.optimize_loop("layer456_loop")


class ntt_dilithium_123_45678(Example):
    def __init__(self, var="", arch=AArch64_Neon, target=Target_CortexA55, timeout=None):
        name = f"ntt_dilithium_123_45678"
        infile = name

        if var != "":
            name += f"_{var}"
            infile += f"_{var}"
        name += f"_{target_label_dict[target]}"

        super().__init__(infile, name, rename=True, arch=arch, target=target, timeout=timeout)

    def core(self, slothy):
        slothy.config.sw_pipelining.enabled = True
        slothy.config.sw_pipelining.minimize_overlapping = False
        slothy.config.reserved_regs = [
            f"x{i}" for i in range(0, 7)] + ["v8", "x30", "sp"]
        slothy.config.reserved_regs += self.target_reserved
        slothy.config.inputs_are_outputs = True
        slothy.config.constraints.stalls_first_attempt = 110
        slothy.optimize_loop("layer123_start")

        slothy.config.reserved_regs = ["x3", "x30", "sp"]
        slothy.config.reserved_regs += self.target_reserved
        slothy.config.constraints.stalls_first_attempt = 40
        slothy.optimize_loop("layer45678_start")


class intt_dilithium_123_45678(Example):
    def __init__(self, var="", arch=AArch64_Neon, target=Target_CortexA55, timeout=None):
        name = f"intt_dilithium_123_45678"
        infile = name

        if var != "":
            name += f"_{var}"
            infile += f"_{var}"
        name += f"_{target_label_dict[target]}"

        super().__init__(infile, name, rename=True, arch=arch, target=target, timeout=timeout)

    def core(self, slothy):
        slothy.config.sw_pipelining.enabled = True
        slothy.config.sw_pipelining.minimize_overlapping = False
        slothy.config.inputs_are_outputs = True

        slothy.config.reserved_regs = [
            f"x{i}" for i in range(0, 7)] + ["v8", "x30", "sp"]
        slothy.config.reserved_regs += self.target_reserved
        slothy.config.constraints.stalls_first_attempt = 40
        slothy.optimize_loop("layer45678_start")

        slothy.config.reserved_regs = [
            f"x{i}" for i in range(0, 7)] + ["v8", "x30", "sp"]
        slothy.config.reserved_regs += self.target_reserved
        slothy.config.inputs_are_outputs = True
        slothy.config.constraints.stalls_first_attempt = 110
        slothy.optimize_loop("layer123_start")




class ntt_dilithium_123(Example):
    def __init__(self, var="", arch=AArch64_Neon, target=Target_CortexA55):
        name = "ntt_dilithium_123"
        infile = "ntt_dilithium_123_45678"

        if var != "":
            name += f"_{var}"
            infile += f"_{var}"
        name += f"_{target_label_dict[target]}"

        super().__init__(infile, name, rename=True, arch=arch, target=target)

    def core(self, slothy):
        slothy.config.sw_pipelining.enabled = True
        slothy.config.inputs_are_outputs = True
        slothy.config.sw_pipelining.minimize_overlapping = False
        slothy.config.sw_pipelining.optimize_preamble = False
        slothy.config.sw_pipelining.optimize_postamble = False
        slothy.config.reserved_regs = [
            f"x{i}" for i in range(0, 7)] + ["v8", "x30", "sp"]
        slothy.config.reserved_regs += self.target_reserved
        slothy.optimize_loop("layer123_start")


class ntt_dilithium_45678(Example):
    def __init__(self, var="", arch=AArch64_Neon, target=Target_CortexA55):
        name = "ntt_dilithium_45678"
        infile = "ntt_dilithium_123_45678"

        if var != "":
            name += f"_{var}"
            infile += f"_{var}"
        name += f"_{target_label_dict[target]}"

        super().__init__(infile, name, rename=True, arch=arch, target=target)

    def core(self, slothy):
        slothy.config.sw_pipelining.enabled = True
        slothy.config.inputs_are_outputs = True
        slothy.config.constraints.stalls_first_attempt = 160
        slothy.config.constraints.stalls_minimum_attempt = 160
        slothy.config.sw_pipelining.minimize_overlapping = False
        slothy.config.sw_pipelining.optimize_preamble = False
        slothy.config.sw_pipelining.optimize_postamble = False
        slothy.config.reserved_regs = ["x3", "x30", "sp"]
        slothy.config.reserved_regs += self.target_reserved
        slothy.optimize_loop("layer45678_start")


class ntt_dilithium_1234_5678(Example):
    def __init__(self, var="", arch=AArch64_Neon, target=Target_CortexA72, timeout=None):
        name = f"ntt_dilithium_1234_5678"
        infile = name

        if var != "":
            name += f"_{var}"
            infile += f"_{var}"
        name += f"_{target_label_dict[target]}"

        super().__init__(infile, name, rename=True, arch=arch, target=target, timeout=timeout)

    def core(self, slothy):
        conf = slothy.config.copy()

        slothy.config.sw_pipelining.enabled = True
        slothy.config.sw_pipelining.minimize_overlapping = False
        slothy.config.reserved_regs = [
            f"x{i}" for i in range(0, 6)] + ["x30", "sp"]
        slothy.config.reserved_regs += self.target_reserved
        slothy.config.inputs_are_outputs = True
        slothy.config.sw_pipelining.halving_heuristic = True
        slothy.config.split_heuristic = True
        slothy.config.split_heuristic_factor = 2
        slothy.config.split_heuristic_repeat = 4
        slothy.config.split_heuristic_stepsize = 0.1
        slothy.config.constraints.stalls_first_attempt = 14
        slothy.optimize_loop("layer1234_start")

        slothy.config = conf.copy()

        if self.timeout is not None:
            slothy.config.timeout = self.timeout * 12

        slothy.config.reserved_regs = [
            f"x{i}" for i in range(0, 6)] + ["x30", "sp"]
        slothy.config.inputs_are_outputs = True
        slothy.config.reserved_regs += self.target_reserved
        slothy.config.sw_pipelining.enabled = True
        slothy.config.sw_pipelining.minimize_overlapping = False
        slothy.config.sw_pipelining.halving_heuristic = False
        slothy.config.split_heuristic = False
        slothy.optimize_loop("layer5678_start")


class intt_dilithium_1234_5678(Example):
    def __init__(self, var="", arch=AArch64_Neon, target=Target_CortexA72, timeout=None):
        name = f"intt_dilithium_1234_5678"
        infile = name

        if var != "":
            name += f"_{var}"
            infile += f"_{var}"
        name += f"_{target_label_dict[target]}"

        super().__init__(infile, name, rename=True, arch=arch, target=target, timeout=timeout)

    def core(self, slothy):
        conf = slothy.config.copy()

        slothy.config.reserved_regs = [
            f"x{i}" for i in range(0, 6)] + ["x30", "sp"]
        slothy.config.inputs_are_outputs = True
        slothy.config.reserved_regs += self.target_reserved
        slothy.config.sw_pipelining.enabled = True
        slothy.config.sw_pipelining.minimize_overlapping = False
        slothy.config.sw_pipelining.halving_heuristic = False
        slothy.config.split_heuristic = False
        slothy.optimize_loop("layer5678_start")

        slothy.config = conf.copy()

        if self.timeout is not None:
            slothy.config.timeout = self.timeout // 12

        slothy.config.sw_pipelining.enabled = True
        slothy.config.sw_pipelining.minimize_overlapping = False
        slothy.config.reserved_regs = [
            f"x{i}" for i in range(0, 6)] + ["x30", "sp"]
        slothy.config.reserved_regs += self.target_reserved
        slothy.config.inputs_are_outputs = True
        slothy.config.sw_pipelining.halving_heuristic = True
        slothy.config.split_heuristic = True
        slothy.config.split_heuristic_factor = 2
        slothy.config.split_heuristic_repeat = 4
        slothy.config.split_heuristic_stepsize = 0.1
        slothy.config.constraints.stalls_first_attempt = 14
        slothy.optimize_loop("layer1234_start")


class ntt_dilithium_1234(Example):
    def __init__(self, var="", arch=AArch64_Neon, target=Target_CortexA72):
        name = "ntt_dilithium_1234"
        infile = "ntt_dilithium_1234_5678"

        if var != "":
            name += f"_{var}"
            infile += f"_{var}"
        name += f"_{target_label_dict[target]}"

        super().__init__(infile, name, rename=True, arch=arch, target=target)

    def core(self, slothy):
        slothy.config.sw_pipelining.enabled = True
        slothy.config.inputs_are_outputs = True
        slothy.config.sw_pipelining.minimize_overlapping = False
        slothy.config.sw_pipelining.optimize_preamble = False
        slothy.config.sw_pipelining.optimize_postamble = False
        slothy.config.reserved_regs = [
            f"x{i}" for i in range(0, 6)] + ["x30", "sp"]
        slothy.config.reserved_regs += self.target_reserved
        slothy.optimize_loop("layer1234_start")


class ntt_dilithium_5678(Example):
    def __init__(self, var="", arch=AArch64_Neon, target=Target_CortexA72):
        name = "ntt_dilithium_5678"
        infile = "ntt_dilithium_1234_5678"

        if var != "":
            name += f"_{var}"
            infile += f"_{var}"
        name += f"_{target_label_dict[target]}"

        super().__init__(infile, name, rename=True, arch=arch, target=target)

    def core(self, slothy):
        slothy.config.sw_pipelining.enabled = True
        slothy.config.inputs_are_outputs = True
        slothy.config.sw_pipelining.minimize_overlapping = False
        slothy.config.sw_pipelining.optimize_preamble = False
        slothy.config.sw_pipelining.optimize_postamble = False
        slothy.config.reserved_regs = ["x3", "x30", "sp"]
        slothy.config.reserved_regs += self.target_reserved
        slothy.optimize_loop("layer5678_start")


class intt_dilithium_12_34_56_78(Example):
    def __init__(self):
        super().__init__("intt_dilithium_12_34_56_78", rename=True)

    def core(self, slothy):
        slothy.config.sw_pipelining.enabled = True
        slothy.config.typing_hints = {
            "root0": Arch_Armv81M.RegisterType.GPR,
            "root1": Arch_Armv81M.RegisterType.GPR,
            "root2": Arch_Armv81M.RegisterType.GPR,
            "root0_twisted": Arch_Armv81M.RegisterType.GPR,
            "root1_twisted": Arch_Armv81M.RegisterType.GPR,
            "root2_twisted": Arch_Armv81M.RegisterType.GPR,
        }
        slothy.optimize_loop("layer12_loop")
        slothy.optimize_loop("layer34_loop")
        slothy.optimize_loop("layer56_loop")
        slothy.config.typing_hints = {}
        slothy.optimize_loop("layer78_loop")


class fft_fixedpoint_radix4(Example):
    def __init__(self, var="", arch=Arch_Armv81M, target=Target_CortexM55r1):
        name = "fixedpoint_radix4_fft"
        subpath = "fx_r4_fft/"
        infile = subpath + "base_symbolic"
        outfile = subpath + name

        if var != "":
            name += f"_{var}"
            infile += f"_{var}"
        name += f"_{target_label_dict[target]}"

        super().__init__(infile, name, outfile=outfile,
                         rename=True, arch=arch, target=target)

    def core(self, slothy):
        # This is default value, but it's overwritten in case of a dry-run.
        # However, the symbolic registers in the FLT FFT cannot be resolved
        # without reordering, so let's ignore the dry-run parameter here.
        slothy.config.constraints.allow_reordering = True

        slothy.config.sw_pipelining.enabled = True
        slothy.config.inputs_are_outputs = True
        slothy.config.sw_pipelining.minimize_overlapping = False
        slothy.config.sw_pipelining.optimize_preamble = False
        slothy.config.sw_pipelining.optimize_postamble = False
        slothy.optimize_loop("fixedpoint_radix4_fft_loop_start")


class fft_floatingpoint_radix4(Example):
    def __init__(self, var="", arch=Arch_Armv81M, target=Target_CortexM55r1):
        name = "floatingpoint_radix4_fft"
        subpath = "flt_r4_fft/"
        infile = subpath + "base_symbolic"
        outfile = subpath + name

        if var != "":
            name += f"_{var}"
            infile += f"_{var}"
        name += f"_{target_label_dict[target]}"

        super().__init__(infile, name, outfile=outfile,
                         rename=True, arch=arch, target=target)

    def core(self, slothy):
        # This is default value, but it's overwritten in case of a dry-run.
        # However, the symbolic registers in the FLT FFT cannot be resolved
        # without reordering, so let's ignore the dry-run parameter here.
        slothy.config.constraints.allow_reordering = True

        slothy.config.sw_pipelining.enabled = True
        slothy.config.inputs_are_outputs = True
        slothy.config.sw_pipelining.minimize_overlapping = False
        slothy.config.sw_pipelining.optimize_preamble = False
        slothy.config.sw_pipelining.optimize_postamble = False
        slothy.optimize_loop("flt_radix4_fft_loop_start")

#############################################################################################
class ntt_dilithium(Example):
    def __init__(self, var="", arch=Arch_Armv7M, target=Target_CortexM7, timeout=None):
        name = f"ntt_dilithium"
        infile = name
        funcname = "pqcrystals_dilithium_ntt"

        if var != "":
            name += f"_{var}"
            infile += f"_{var}"
        name += f"_{target_label_dict[target]}"

        super().__init__(infile, name, rename=True, arch=arch, target=target, timeout=timeout, funcname=funcname)

<<<<<<< HEAD
    def core(self, slothy):
        # slothy.config.with_llvm_mca = True
        # slothy.config.llvm_mca_full = True
        slothy.config.constraints.stalls_first_attempt = 16
=======
                 AArch64Example0(),
                 AArch64Example0(target=Target_CortexA72),
                 AArch64Example0Equ(),
                 AArch64Example1(),
                 AArch64Example1(target=Target_CortexA72),
                 AArch64Example2(),
                 AArch64Example2(target=Target_CortexA72),
                 AArch64IfElse(),
>>>>>>> 3dd2b725

        slothy.config.unsafe_address_offset_fixup = False

        slothy.config.variable_size = True
        slothy.config.inputs_are_outputs = True
        slothy.config.sw_pipelining.enabled = True
        slothy.config.sw_pipelining.minimize_overlapping = False
        slothy.config.sw_pipelining.optimize_preamble = True
        slothy.config.sw_pipelining.optimize_postamble = True
        slothy.config.sw_pipelining.allow_pre = True

        slothy.config.sw_pipelining.boundary_reserved_regs = ["r10"]

        slothy.config.outputs = ["r0"]
        slothy.optimize_loop("layer123_loop")

        slothy.config.outputs = ["r0", "s0", "s10", "s9"]
        slothy.optimize_loop("layer456_loop")

        slothy.config.sw_pipelining.boundary_reserved_regs = []
        slothy.config.outputs = ["r0", "r4"]  # r4 is cntr
        slothy.config.inputs_are_outputs = True
        slothy.optimize_loop("layer78_loop")

class intt_dilithium_123_456_78(Example):
    def __init__(self, var="", arch=Arch_Armv7M, target=Target_CortexM7, timeout=None):
        name = "intt_dilithium_123_456_78"
        infile = name
        funcname = "pqcrystals_dilithium_invntt_tomont"

        if var != "":
            name += f"_{var}"
            infile += f"_{var}"
        name += f"_{target_label_dict[target]}"

        super().__init__(infile, name, rename=True, arch=arch, target=target, timeout=timeout, funcname=funcname)

    def core(self, slothy):
        slothy.config.constraints.stalls_first_attempt = 16
        
        slothy.config.unsafe_address_offset_fixup = False
        
        slothy.config.variable_size = True
        slothy.config.inputs_are_outputs = True
        slothy.config.sw_pipelining.enabled = True
        slothy.config.sw_pipelining.minimize_overlapping = True
        slothy.config.sw_pipelining.optimize_preamble = True
        slothy.config.sw_pipelining.optimize_postamble = True
        slothy.config.sw_pipelining.allow_pre = True

        slothy.optimize_loop("layer123_loop")
        slothy.optimize_loop("layer456_first_loop")
        slothy.optimize_loop("layer456_loop")

        slothy.config.inputs_are_outputs = True
        slothy.optimize_loop("layer78_loop")

class pointwise_montgomery_dilithium(Example):
    def __init__(self, var="", arch=Arch_Armv7M, target=Target_CortexM7, timeout=None):
        name = "pointwise_montgomery_dilithium"
        infile = name
        funcname = "pqcrystals_dilithium_asm_pointwise_montgomery"

        if var != "":
            name += f"_{var}"
            infile += f"_{var}"
        name += f"_{target_label_dict[target]}"

        super().__init__(infile, name, rename=True, arch=arch, target=target, timeout=timeout, funcname=funcname)

    def core(self, slothy):
        slothy.config.outputs = ["r14", "r12"]
        slothy.config.inputs_are_outputs = True
        slothy.config.sw_pipelining.enabled = True

        slothy.optimize_loop("1")

class pointwise_acc_montgomery_dilithium(Example):
    def __init__(self, var="", arch=Arch_Armv7M, target=Target_CortexM7, timeout=None):
        name = "pointwise_acc_montgomery_dilithium"
        infile = name
        funcname = "pqcrystals_dilithium_asm_pointwise_acc_montgomery"

        if var != "":
            name += f"_{var}"
            infile += f"_{var}"
        name += f"_{target_label_dict[target]}"

        super().__init__(infile, name, rename=True, arch=arch, target=target, timeout=timeout, funcname=funcname)

    def core(self, slothy):
        slothy.config.outputs = ["r12"]
        slothy.config.inputs_are_outputs = True
        slothy.config.sw_pipelining.enabled = True

        slothy.optimize_loop("1")

class fnt_257_dilithium(Example):
    def __init__(self, var="", arch=Arch_Armv7M, target=Target_CortexM7, timeout=None):
        name = "fnt_257_dilithium"
        infile = name
        funcname = "__asm_fnt_257"

        if var != "":
            name += f"_{var}"
            infile += f"_{var}"
        name += f"_{target_label_dict[target]}"

        super().__init__(infile, name, rename=True, arch=arch, target=target, timeout=timeout, funcname=funcname)

    def core(self, slothy):
        slothy.config.outputs = ["r14", "r12"]
        slothy.config.inputs_are_outputs = True
        slothy.config.visualize_expected_performance = False
        slothy.config.unsafe_address_offset_fixup = False
        slothy.config.variable_size = True

        func_args = {"r1", "r2", "r3"}
        r = slothy.config.reserved_regs
        r = r.union(f"s{i}" for i in range(30)) # reserve FPR
        r = r.union(func_args)
        slothy.config.reserved_regs = r

        slothy.config.constraints.stalls_first_attempt = 8
        slothy.config.sw_pipelining.enabled = True
        slothy.config.timeout = 600
        slothy.optimize_loop("_fnt_0_1_2")
        
        slothy.config.sw_pipelining.enabled = False
        slothy.config.timeout = 300
        
        slothy.config.constraints.stalls_first_attempt = 8
        slothy.config.split_heuristic = True
        slothy.config.split_heuristic_factor = 8
        slothy.config.split_heuristic_stepsize = 0.1
        slothy.config.timeout = 180 # Not more than 2min per step
        # TODO: run with more repeats
        slothy.config.split_heuristic_repeat = 2
        slothy.config.outputs = ["s25", "s27", "r12"]
        slothy.fusion_loop("_fnt_3_4_5_6", ssa=False)
        slothy.optimize_loop("_fnt_3_4_5_6")
        slothy.config.split_heuristic_optimize_seam = 6
        slothy.optimize_loop("_fnt_3_4_5_6")

        # Due dependencies in the memory between loads and stores, skip this for now
        # slothy.optimize_loop("_fnt_to_16_bit")

class ifnt_257_dilithium(Example):
    def __init__(self, var="", arch=Arch_Armv7M, target=Target_CortexM7, timeout=None):
        name = "ifnt_257_dilithium"
        infile = name
        funcname = "__asm_ifnt_257"

        if var != "":
            name += f"_{var}"
            infile += f"_{var}"
        name += f"_{target_label_dict[target]}"

        super().__init__(infile, name, rename=True, arch=arch, target=target, timeout=timeout, funcname=funcname)

    def core(self, slothy):
        slothy.config.unsafe_address_offset_fixup = False
        
        slothy.config.outputs = ["r14", "s1", "r12"]
        slothy.config.inputs_are_outputs = True
        slothy.config.variable_size = True
        slothy.config.constraints.stalls_first_attempt = 4
        slothy.config.split_heuristic = True
        slothy.config.split_heuristic_factor = 6
        slothy.config.split_heuristic_stepsize = 0.15
        slothy.config.objective_precision = 0.07
        # TODO: run with more repeats
        slothy.config.split_heuristic_repeat = 1
        slothy.fusion_loop("_ifnt_7_6_5_4", ssa=False)
        slothy.optimize_loop("_ifnt_7_6_5_4")

        slothy.config.outputs = ["r14", "r1", "s1"]
        slothy.config.inputs_are_outputs = True
        slothy.config.split_heuristic = False
        slothy.optimize_loop("_ifnt_0_1_2")

class basemul_257_dilithium(Example):
    def __init__(self, var="", arch=Arch_Armv7M, target=Target_CortexM7, timeout=None):
        name = "basemul_257_dilithium"
        infile = name
        funcname = "__asm_point_mul_257_16"

        if var != "":
            name += f"_{var}"
            infile += f"_{var}"
        name += f"_{target_label_dict[target]}"

        super().__init__(infile, name, rename=True, arch=arch, target=target, timeout=timeout, funcname=funcname)

    def core(self, slothy):
        slothy.config.outputs = ["r12", "r14"]
        slothy.config.inputs_are_outputs = True

        slothy.config.sw_pipelining.enabled = True
        slothy.optimize_loop("_point_mul_16_loop")

class basemul_257_asymmetric_dilithium(Example):
    def __init__(self, var="", arch=Arch_Armv7M, target=Target_CortexM7, timeout=None):
        name = "basemul_257_asymmetric_dilithium"
        infile = name
        funcname = "__asm_asymmetric_mul_257_16"

        if var != "":
            name += f"_{var}"
            infile += f"_{var}"
        name += f"_{target_label_dict[target]}"

        super().__init__(infile, name, rename=True, arch=arch, target=target, timeout=timeout, funcname=funcname)

    def core(self, slothy):
        slothy.config.outputs = ["r14", "r12"]
        slothy.config.inputs_are_outputs = True

        slothy.config.sw_pipelining.enabled = True
        slothy.optimize_loop("_asymmetric_mul_16_loop")

class ntt_769_dilithium(Example):
    def __init__(self, var="", arch=Arch_Armv7M, target=Target_CortexM7, timeout=None):
        name = "ntt_769_dilithium"
        infile = name
        outfile = name
        funcname = "small_ntt_asm_769"

        if var != "":
            name += f"_{var}"
            infile += f"_{var}"
        name += f"_{target_label_dict[target]}"

        super().__init__(infile, name, rename=True, arch=arch, target=target, outfile=outfile, timeout=timeout, funcname=funcname)

    def core(self, slothy):

        slothy.config.inputs_are_outputs = True
        slothy.config.variable_size = True
        slothy.config.outputs = ["r14"]
        slothy.config.constraints.stalls_first_attempt = 32

        r = slothy.config.reserved_regs
        r = r.union(f"s{i}" for i in range(30)) # reserve FPR
        slothy.config.reserved_regs = r

        ### TODO
        # - Experiment with lower split factors
        # - Try to get stable performance: It currently varies a lot with each run

        slothy.config.unsafe_address_offset_fixup = False
        slothy.config.constraints.stalls_first_attempt = 16
        slothy.config.variable_size = True
        slothy.config.split_heuristic = True
        slothy.config.constraints.stalls_precision = 1
        slothy.config.timeout = 360 # Not more than 2min per step
        slothy.config.split_heuristic_factor = 1
        slothy.config.visualize_expected_performance = False
        slothy.config.split_heuristic_factor = 4
        slothy.config.split_heuristic_stepsize = 0.15
        slothy.optimize_loop("layer1234_loop")
        slothy.config.split_heuristic_optimize_seam = 6
        slothy.optimize_loop("layer1234_loop")

        slothy.config.outputs = ["r14"]

        slothy.config.absorb_spills = True
        slothy.config.unsafe_address_offset_fixup = False
        slothy.fusion_loop("layer567_loop", ssa=True)

        slothy.config.outputs = ["r14"]
        slothy.config.constraints.functional_only = True
        slothy.config.unsafe_address_offset_fixup = False
        slothy.config.constraints.allow_reordering = False
        slothy.config.inputs_are_outputs = True
        slothy.config.split_heuristic = False
        slothy.config.constraints.stalls_first_attempt = 64
        slothy.config.constraints.allow_spills = True
        slothy.config.absorb_spills = True
        slothy.config.constraints.spill_type = { 'spill_to_vreg': 26 }
        slothy.config.constraints.minimize_spills = True
        slothy.config.objective_lower_bound = 2 # <2 stalls doesn't seem possible
        slothy.optimize_loop("layer567_loop")

        slothy.config.timeout = 360
        slothy.config.constraints.maximize_register_lifetimes = False
        slothy.config.variable_size = True
        slothy.config.split_heuristic_optimize_seam = 0
        slothy.config.split_heuristic = True
        slothy.config.split_heuristic_repeat = 1
        slothy.config.split_heuristic_factor = 2.25
        slothy.config.split_heuristic_stepsize = 0.25
        slothy.config.constraints.allow_spills = False
        slothy.config.constraints.minimize_spills = False
        slothy.config.absorb_spills = False
        slothy.config.constraints.stalls_precision = 1
        # slothy.config.unsafe_address_offset_fixup = True
        slothy.config.constraints.functional_only = False
        slothy.config.constraints.allow_reordering = True
        slothy.optimize_loop("layer567_loop")

        slothy.config.split_heuristic_optimize_seam = 6
        slothy.optimize_loop("layer567_loop")

class intt_769_dilithium(Example):
    def __init__(self, var="", arch=Arch_Armv7M, target=Target_CortexM7, timeout=None):
        name = "intt_769_dilithium"
        infile = name
        funcname = "small_invntt_asm_769"

        if var != "":
            name += f"_{var}"
            infile += f"_{var}"
        name += f"_{target_label_dict[target]}"

        super().__init__(infile, name, rename=True, arch=arch, target=target, timeout=timeout, funcname=funcname)

    def core(self, slothy):
        slothy.config.constraints.stalls_first_attempt = 16
        slothy.config.inputs_are_outputs = True
        slothy.config.variable_size = True
        slothy.config.split_heuristic = True

        slothy.config.reserved_regs = ["r1", "r13", "s23-s31"]

        slothy.config.split_heuristic_factor = 8
        slothy.config.split_heuristic_stepsize = 0.1
        slothy.config.split_heuristic_repeat = 1

        slothy.config.unsafe_address_offset_fixup = False
        slothy.fusion_loop("layer1234_loop", ssa=False)
        # slothy.config.unsafe_address_offset_fixup = True
        slothy.optimize_loop("layer1234_loop")
        slothy.config.split_heuristic_optimize_seam = 6
        slothy.optimize_loop("layer1234_loop")

        slothy.config.split_heuristic_factor = 4

        # Optimize first iteration that has been separated from the loop
        # TODO: Do we further need to limit renaming because of the following
        # loop using registers set in this region?

        slothy.config.outputs = ["s0", "s2"]
        slothy.config.unsafe_address_offset_fixup = False
        slothy.fusion_region(start="layer567_first_start", end="layer567_first_end", ssa=False)
        # slothy.config.unsafe_address_offset_fixup = True
        slothy.optimize(start="layer567_first_start", end="layer567_first_end")

        slothy.config.unsafe_address_offset_fixup = False
        slothy.fusion_loop("layer567_loop", ssa=False)
        # slothy.config.unsafe_address_offset_fixup = True
        slothy.optimize_loop("layer567_loop")
        slothy.config.split_heuristic_optimize_seam = 6
        slothy.optimize_loop("layer567_loop")

class pointwise_769_dilithium(Example):
    def __init__(self, var="", arch=Arch_Armv7M, target=Target_CortexM7, timeout=None):
        name = "pointwise_769_dilithium"
        infile = name
        funcname = "small_pointmul_asm_769"

        if var != "":
            name += f"_{var}"
            infile += f"_{var}"
        name += f"_{target_label_dict[target]}"

        super().__init__(infile, name, rename=True, arch=arch, target=target, timeout=timeout, funcname=funcname)

    def core(self, slothy):
        slothy.config.inputs_are_outputs = True
        slothy.config.variable_size = True

        r = slothy.config.reserved_regs
        r.add("r3")
        slothy.config.reserved_regs = r

        slothy.config.sw_pipelining.enabled = True
        slothy.config.constraints.stalls_first_attempt = 16
        slothy.optimize_loop("_point_mul_16_loop")


class pointwise_769_asymmetric_dilithium(Example):
    def __init__(self, var="", arch=Arch_Armv7M, target=Target_CortexM7, timeout=None):
        name = "pointwise_769_asymmetric_dilithium"
        infile = name
        funcname = "small_asymmetric_mul_asm_769"

        if var != "":
            name += f"_{var}"
            infile += f"_{var}"
        name += f"_{target_label_dict[target]}"

        super().__init__(infile, name, rename=True, arch=arch, target=target, timeout=timeout, funcname=funcname)

    def core(self, slothy):
        slothy.config.outputs = ["r10"]
        slothy.config.inputs_are_outputs = True

        slothy.config.sw_pipelining.enabled = True
        slothy.optimize_loop("_asymmetric_mul_16_loop")

class reduce32_dilithium(Example):
    def __init__(self, var="", arch=Arch_Armv7M, target=Target_CortexM7, timeout=None):
        name = "reduce32_dilithium"
        infile = name
        funcname = "pqcrystals_dilithium_asm_reduce32"

        if var != "":
            name += f"_{var}"
            infile += f"_{var}"
        name += f"_{target_label_dict[target]}"

        super().__init__(infile, name, rename=True, arch=arch, target=target, timeout=timeout, funcname=funcname)

    def core(self, slothy):
        slothy.config.outputs = ["r10"]
        slothy.config.with_llvm_mca = True
        slothy.config.llvm_mca_full = True
        slothy.config.inputs_are_outputs = True
        slothy.config.constraints.stalls_first_attempt = 4
        slothy.config.sw_pipelining.enabled = True
        slothy.optimize_loop("1")

class caddq_dilithium(Example):
    def __init__(self, var="", arch=Arch_Armv7M, target=Target_CortexM7, timeout=None):
        name = "caddq_dilithium"
        infile = name
        funcname = "pqcrystals_dilithium_asm_caddq"

        if var != "":
            name += f"_{var}"
            infile += f"_{var}"
        name += f"_{target_label_dict[target]}"

        super().__init__(infile, name, rename=True, arch=arch, target=target, timeout=timeout, funcname=funcname)

    def core(self, slothy):
        slothy.config.outputs = ["r10"]
        slothy.config.inputs_are_outputs = True
        slothy.config.sw_pipelining.enabled = True
        slothy.optimize_loop("1")

class ntt_kyber(Example):
    def __init__(self, var="", arch=Arch_Armv7M, target=Target_CortexM7, timeout=None):
        name = f"ntt_kyber"
        infile = name
        funcname = "ntt_fast"

        if var != "":
            name += f"_{var}"
            infile += f"_{var}"
        name += f"_{target_label_dict[target]}"

        super().__init__(infile, name, rename=True, arch=arch, target=target, timeout=timeout, funcname=funcname)

    def core(self, slothy):
        slothy.config.outputs = ["r14", "s23"]
        
        r = slothy.config.reserved_regs
        r = r.union(f"s{i}" for i in range(30)) # reserve FPR
        r.add("r1")
        slothy.config.reserved_regs = r

        slothy.config.inputs_are_outputs = True
        slothy.config.variable_size = True
        slothy.config.constraints.stalls_first_attempt = 32


        ### TODO
        # - Experiment with lower split factors
        # - Try to get stable performance: It currently varies a lot with each run

        slothy.config.unsafe_address_offset_fixup = False
        slothy.config.constraints.stalls_first_attempt = 16
        slothy.config.variable_size = True
        slothy.config.split_heuristic = True
        slothy.config.constraints.stalls_precision = 1
        slothy.config.timeout = 360 # Not more than 2min per step
        slothy.config.split_heuristic_factor = 1
        slothy.config.visualize_expected_performance = False
        slothy.config.split_heuristic_factor = 6
        slothy.config.split_heuristic_stepsize = 0.15
        slothy.optimize_loop("1")
        slothy.config.split_heuristic_optimize_seam = 6
        slothy.optimize_loop("1")

        slothy.config.outputs = ["r14"]

        slothy.config.absorb_spills = True
        slothy.config.unsafe_address_offset_fixup = False
        slothy.fusion_loop("2", ssa=True)

        slothy.config.outputs = ["r14"]
        slothy.config.constraints.functional_only = True
        slothy.config.unsafe_address_offset_fixup = False
        slothy.config.constraints.allow_reordering = False
        slothy.config.inputs_are_outputs = True
        slothy.config.split_heuristic = False
        slothy.config.constraints.stalls_first_attempt = 64
        slothy.config.constraints.allow_spills = True
        slothy.config.absorb_spills = True
        slothy.config.constraints.spill_type = { 'spill_to_vreg': 26 }
        slothy.config.constraints.minimize_spills = True
        slothy.config.objective_lower_bound = 2 # <2 stalls doesn't seem possible
        slothy.optimize_loop("2")

        slothy.config.timeout = 360
        slothy.config.constraints.maximize_register_lifetimes = False
        slothy.config.variable_size = True
        slothy.config.split_heuristic_optimize_seam = 0
        slothy.config.split_heuristic = True
        slothy.config.split_heuristic_repeat = 1
        slothy.config.split_heuristic_factor = 4
        slothy.config.split_heuristic_stepsize = 0.25
        slothy.config.constraints.allow_spills = False
        slothy.config.constraints.minimize_spills = False
        slothy.config.absorb_spills = False
        slothy.config.constraints.stalls_precision = 1
        slothy.config.unsafe_address_offset_fixup = True
        slothy.config.constraints.functional_only = False
        slothy.config.constraints.allow_reordering = True
        slothy.optimize_loop("2")

        slothy.config.split_heuristic_optimize_seam = 6
        slothy.optimize_loop("2")

class ntt_kyber_symbolic(Example):
    def __init__(self, var="", arch=Arch_Armv7M, target=Target_CortexM7, timeout=None):
        name = f"ntt_kyber_symbolic"
        infile = name
        funcname = "ntt_fast_symbolic"

        if var != "":
            name += f"_{var}"
            infile += f"_{var}"
        name += f"_{target_label_dict[target]}"

        super().__init__(infile, name, rename=True, arch=arch, target=target, timeout=timeout, funcname=funcname)

    def core(self, slothy):
        slothy.config.outputs = ["s23"]
        slothy.config.reserved_regs = ["r13", "s25", "s26", "s27", "s28", "s29", "s30", "s31"]
        slothy.config.inputs_are_outputs = True
        slothy.config.variable_size = True
        slothy.config.constraints.stalls_first_attempt = 16
        orig_functional_only = slothy.config.constraints.functional_only
        orig_allow_reordering = slothy.config.constraints.allow_reordering

        # Step 1: find minimum number of stack spills in first loop
        slothy.config.objective_lower_bound = 8
        slothy.config.constraints.functional_only = True
        slothy.config.constraints.allow_spills = True
        slothy.config.constraints.minimize_spills = True
        # TODO: it would be much better if we could allow re-ordering; but that seems out of reach for SLOTHY right now
        slothy.config.constraints.allow_reordering = False
        slothy.optimize_loop("1")
        slothy.config.constraints.functional_only = orig_functional_only
        slothy.config.constraints.allow_spills = False
        slothy.config.constraints.allow_reordering = orig_allow_reordering
        slothy.config.absorb_spills = False

        # Step 2: optimize first loop
        # TODO: use a small factor and larger repeat
        slothy.config.sw_pipelining.halving_heuristic = True
        slothy.config.split_heuristic = True
        slothy.config.split_heuristic_factor = 4
        slothy.config.split_heuristic_stepsize = 0.15
        slothy.config.split_heuristic_repeat = 1
        slothy.optimize_loop("1")

        # Step 3: optimize second loop
        # TODO: use a small factor and larger repeat
        slothy.config.split_heuristic = True
        slothy.config.sw_pipelining.enabled = True
        slothy.config.sw_pipelining.halving_heuristic = True
        slothy.config.split_heuristic_factor = 2
        slothy.config.split_heuristic_repeat = 1
        slothy.fusion_loop("2",ssa=False)
        slothy.optimize_loop("2")




class intt_kyber(Example):
    def __init__(self, var="", arch=Arch_Armv7M, target=Target_CortexM7, timeout=None):
        name = "intt_kyber"
        infile = name
        funcname = "invntt_fast"

        if var != "":
            name += f"_{var}"
            infile += f"_{var}"
        name += f"_{target_label_dict[target]}"

        super().__init__(infile, name, rename=True, arch=arch, target=target, timeout=timeout, funcname=funcname)

    def core(self, slothy):
        slothy.config.variable_size = True
        slothy.config.constraints.stalls_first_attempt = 16
        slothy.config.inputs_are_outputs = True
        slothy.config.reserved_regs = ["r1", "r13", "s23-s31"]
        slothy.config.timeout = 300

        # Step 1: optimize first loop
        slothy.config.split_heuristic = True
        slothy.config.split_heuristic_factor = 4
        slothy.config.split_heuristic_stepsize = 0.15
        slothy.config.split_heuristic_repeat = 1
        slothy.config.outputs = ["r14", "s8"]
        slothy.optimize_loop("1")

        # Step 2: optimize the start of the second loop
        slothy.config.split_heuristic = True
        slothy.config.split_heuristic_factor = 2.5
        slothy.config.split_heuristic_stepsize = 0.2
        slothy.config.outputs = ["r14", "r0", "r10", "s0", "s2"]
        slothy.config.unsafe_address_offset_fixup = False
        slothy.fusion_region(start="layer567_first_start", end="layer567_first_end", ssa=False)
        slothy.config.unsafe_address_offset_fixup = True
        slothy.optimize(start="layer567_first_start", end="layer567_first_end")

        # Step 3: optimize the start of the second loop
        slothy.config.split_heuristic = True
        slothy.config.split_heuristic_factor = 3
        slothy.config.split_heuristic_stepsize = 0.2
        slothy.config.outputs = ["r14", "s14"]
        slothy.config.unsafe_address_offset_fixup = False
        slothy.fusion_loop("2", ssa=False)
        slothy.config.unsafe_address_offset_fixup = True
        slothy.optimize_loop("2")

class basemul_16_32_kyber(Example):
    def __init__(self, var="", arch=Arch_Armv7M, target=Target_CortexM7, timeout=None):
        name = "basemul_16_32_kyber"
        infile = name
        funcname = "basemul_asm_opt_16_32"

        if var != "":
            name += f"_{var}"
            infile += f"_{var}"
        name += f"_{target_label_dict[target]}"

        super().__init__(infile, name, rename=True, arch=arch, target=target, timeout=timeout, funcname=funcname)

    def core(self, slothy):
        slothy.config.outputs = ["r14"]
        slothy.config.inputs_are_outputs = True
        slothy.config.variable_size = True
        slothy.config.sw_pipelining.enabled = True
        slothy.config.constraints.stalls_first_attempt = 16
        slothy.optimize_loop("1")

class basemul_acc_32_32_kyber(Example):
    def __init__(self, var="", arch=Arch_Armv7M, target=Target_CortexM7, timeout=None):
        name = "basemul_acc_32_32_kyber"
        infile = name
        funcname = "basemul_asm_acc_opt_32_32"

        if var != "":
            name += f"_{var}"
            infile += f"_{var}"
        name += f"_{target_label_dict[target]}"

        super().__init__(infile, name, rename=True, arch=arch, target=target, timeout=timeout, funcname=funcname)

    def core(self, slothy):
        slothy.config.inputs_are_outputs = True
        slothy.config.variable_size = True

        r = slothy.config.reserved_regs
        r.add("r14")
        slothy.config.reserved_regs = r

        slothy.config.sw_pipelining.enabled = True
        slothy.config.constraints.stalls_first_attempt = 16
        slothy.optimize_loop("1")

class basemul_acc_32_16_kyber(Example):
    def __init__(self, var="", arch=Arch_Armv7M, target=Target_CortexM7, timeout=None):
        name = "basemul_acc_32_16_kyber"
        infile = name
        funcname = "basemul_asm_acc_opt_32_16"

        if var != "":
            name += f"_{var}"
            infile += f"_{var}"
        name += f"_{target_label_dict[target]}"

        super().__init__(infile, name, rename=True, arch=arch, target=target, timeout=timeout, funcname=funcname)

    def core(self, slothy):
        slothy.config.inputs_are_outputs = True
        slothy.config.variable_size = True

        r = slothy.config.reserved_regs
        r.add("r14")
        slothy.config.reserved_regs = r

        slothy.config.sw_pipelining.enabled = True
        slothy.config.constraints.stalls_first_attempt = 16
        slothy.optimize_loop("1")

class frombytes_mul_16_32_kyber(Example):
    def __init__(self, var="", arch=Arch_Armv7M, target=Target_CortexM7, timeout=None):
        name = "frombytes_mul_16_32_kyber"
        infile = name
        funcname = "frombytes_mul_asm_16_32"

        if var != "":
            name += f"_{var}"
            infile += f"_{var}"
        name += f"_{target_label_dict[target]}"

        super().__init__(infile, name, rename=True, arch=arch, target=target, timeout=timeout, funcname=funcname)

    def core(self, slothy):
        slothy.config.inputs_are_outputs = True
        slothy.config.variable_size = True

        r = slothy.config.reserved_regs
        r.add("r14")
        slothy.config.reserved_regs = r

        slothy.config.sw_pipelining.enabled = True
        slothy.config.constraints.stalls_first_attempt = 16
        slothy.optimize_loop("1")

class frombytes_mul_acc_32_32_kyber(Example):
    def __init__(self, var="", arch=Arch_Armv7M, target=Target_CortexM7, timeout=None):
        name = "frombytes_mul_acc_32_32_kyber"
        infile = name
        funcname = "frombytes_mul_asm_acc_32_32"

        if var != "":
            name += f"_{var}"
            infile += f"_{var}"
        name += f"_{target_label_dict[target]}"

        super().__init__(infile, name, rename=True, arch=arch, target=target, timeout=timeout, funcname=funcname)

    def core(self, slothy):
        slothy.config.inputs_are_outputs = True
        slothy.config.variable_size = True

        r = slothy.config.reserved_regs
        r.add("r14")
        slothy.config.reserved_regs = r

        slothy.config.sw_pipelining.enabled = True
        slothy.config.constraints.stalls_first_attempt = 16
        slothy.optimize_loop("1")

class frombytes_mul_acc_32_16_kyber(Example):
    def __init__(self, var="", arch=Arch_Armv7M, target=Target_CortexM7, timeout=None):
        name = "frombytes_mul_acc_32_16_kyber"
        infile = name
        funcname = "frombytes_mul_asm_acc_32_16"

        if var != "":
            name += f"_{var}"
            infile += f"_{var}"
        name += f"_{target_label_dict[target]}"

        super().__init__(infile, name, rename=True, arch=arch, target=target, timeout=timeout, funcname=funcname)

    def core(self, slothy):
        slothy.config.inputs_are_outputs = True
        slothy.config.variable_size = True

        r = slothy.config.reserved_regs
        r.add("r14")
        slothy.config.reserved_regs = r

        slothy.config.unsafe_address_offset_fixup = True
        slothy.config.sw_pipelining.enabled = True
        slothy.config.constraints.stalls_first_attempt = 16
        slothy.optimize_loop("1")

class add_kyber(Example):
    def __init__(self, var="", arch=Arch_Armv7M, target=Target_CortexM7, timeout=None):
        name = "add_kyber"
        infile = name
        funcname = "pointwise_add"

        if var != "":
            name += f"_{var}"
            infile += f"_{var}"
        name += f"_{target_label_dict[target]}"

        super().__init__(infile, name, rename=True, arch=arch, target=target, timeout=timeout, funcname=funcname)

    def core(self, slothy):
        slothy.config.outputs = ["r14"]
        slothy.config.inputs_are_outputs = True
        slothy.config.variable_size = True
        slothy.config.constraints.stalls_first_attempt = 16
        slothy.config.sw_pipelining.enabled = True
        slothy.fusion_loop("1", ssa=False)
        slothy.optimize_loop("1")
        slothy.config.sw_pipelining.enabled = False
        slothy.fusion_region(start="pointwise_add_final_start", end="pointwise_add_final_end", ssa=False)
        slothy.optimize(start="pointwise_add_final_start", end="pointwise_add_final_end")

class sub_kyber(Example):
    def __init__(self, var="", arch=Arch_Armv7M, target=Target_CortexM7, timeout=None):
        name = "sub_kyber"
        infile = name
        funcname = "pointwise_sub"

        if var != "":
            name += f"_{var}"
            infile += f"_{var}"
        name += f"_{target_label_dict[target]}"

        super().__init__(infile, name, rename=True, arch=arch, target=target, timeout=timeout, funcname=funcname)

    def core(self, slothy):
        slothy.config.outputs = ["r14"]
        slothy.config.inputs_are_outputs = True
        slothy.config.variable_size = True
        slothy.config.constraints.stalls_first_attempt = 16
        slothy.config.sw_pipelining.enabled = True
        slothy.fusion_loop("1", ssa=False)
        slothy.optimize_loop("1")

        slothy.config.sw_pipelining.enabled = False
        slothy.fusion_region(start="pointwise_sub_final_start", end="pointwise_sub_final_end", ssa=False)
        slothy.optimize(start="pointwise_sub_final_start", end="pointwise_sub_final_end")

class barrett_reduce_kyber(Example):
    def __init__(self, var="", arch=Arch_Armv7M, target=Target_CortexM7, timeout=None):
        name = "barrett_reduce_kyber"
        infile = name
        funcname = "asm_barrett_reduce"

        if var != "":
            name += f"_{var}"
            infile += f"_{var}"
        name += f"_{target_label_dict[target]}"

        super().__init__(infile, name, rename=True, arch=arch, target=target, timeout=timeout, funcname=funcname)

    def core(self, slothy):
        slothy.config.outputs = ["r9"]
        slothy.config.inputs_are_outputs = True
        slothy.config.variable_size = True
        slothy.config.constraints.stalls_first_attempt = 16
        slothy.config.sw_pipelining.enabled = True
        slothy.config.constraints.stalls_first_attempt = 43
        slothy.fusion_loop("1", ssa=False)
        slothy.optimize_loop("1")



class ldr_test(Example):
    def __init__(self, var="", arch=Arch_Armv7M, target=Target_CortexM7, timeout=None):
        name = "ldr_test"
        infile = name


        if var != "":
            name += f"_{var}"
            infile += f"_{var}"
        name += f"_{target_label_dict[target]}"

        super().__init__(infile, name, rename=True, arch=arch, target=target, timeout=timeout)

    def core(self, slothy):
        slothy.config.outputs = ["r1", "r2", "r3", "r4", "r5", "r6", 'r7', "r8"]
        slothy.config.inputs_are_outputs = True
        slothy.config.variable_size = True
        slothy.optimize(start="start", end="end")


class fromplant_kyber(Example):
    def __init__(self, var="", arch=Arch_Armv7M, target=Target_CortexM7, timeout=None):
        name = "fromplant_kyber"
        infile = name
        funcname = "asm_fromplant"

        if var != "":
            name += f"_{var}"
            infile += f"_{var}"
        name += f"_{target_label_dict[target]}"

        super().__init__(infile, name, rename=True, arch=arch, target=target, timeout=timeout, funcname=funcname)

    def core(self, slothy):
        slothy.config.outputs = ["r9"]
        slothy.config.inputs_are_outputs = True
        slothy.config.sw_pipelining.enabled = True
        slothy.config.variable_size = True
        slothy.config.constraints.stalls_first_attempt = 4
        slothy.fusion_loop("1", ssa=False)
        slothy.optimize_loop("1")

class basemul_kyber(Example):
    def __init__(self, var="", arch=Arch_Armv7M, target=Target_CortexM7, timeout=None):
        name = "basemul_kyber"
        infile = name
        funcname = "basemul_asm"

        if var != "":
            name += f"_{var}"
            infile += f"_{var}"
        name += f"_{target_label_dict[target]}"

        super().__init__(infile, name, rename=True, arch=arch, target=target, timeout=timeout, funcname=funcname)

    def core(self, slothy):
        slothy.config.outputs = ["r14"]
        slothy.config.inputs_are_outputs = True
        slothy.config.variable_size = True
        slothy.config.sw_pipelining.enabled = True
        slothy.config.unsafe_address_offset_fixup = False
        slothy.config.constraints.stalls_first_attempt = 16
        slothy.fusion_loop("1", ssa=False)
        slothy.config.unsafe_address_offset_fixup = True
        slothy.optimize_loop("1")

class basemul_acc_kyber(Example):
    def __init__(self, var="", arch=Arch_Armv7M, target=Target_CortexM7, timeout=None):
        name = "basemul_acc_kyber"
        infile = name
        funcname = "basemul_asm_acc"

        if var != "":
            name += f"_{var}"
            infile += f"_{var}"
        name += f"_{target_label_dict[target]}"

        super().__init__(infile, name, rename=True, arch=arch, target=target, timeout=timeout, funcname=funcname)

    def core(self, slothy):
        slothy.config.outputs = ["r14"]
        slothy.config.inputs_are_outputs = True
        slothy.config.variable_size = True
        slothy.config.sw_pipelining.enabled = True
        slothy.config.unsafe_address_offset_fixup = False
        slothy.config.constraints.stalls_first_attempt = 16
        slothy.fusion_loop("1", ssa=False)
        slothy.config.unsafe_address_offset_fixup = True
        slothy.optimize_loop("1")

class frombytes_mul_kyber(Example):
    def __init__(self, var="", arch=Arch_Armv7M, target=Target_CortexM7, timeout=None):
        name = "frombytes_mul_kyber"
        infile = name
        funcname = "frombytes_mul_asm"

        if var != "":
            name += f"_{var}"
            infile += f"_{var}"
        name += f"_{target_label_dict[target]}"

        super().__init__(infile, name, rename=True, arch=arch, target=target, timeout=timeout, funcname=funcname)

    def core(self, slothy):
        slothy.config.inputs_are_outputs = True
        slothy.config.variable_size = True

        r = slothy.config.reserved_regs
        r.add("r14")
        slothy.config.reserved_regs = r

        slothy.config.sw_pipelining.enabled = True
        slothy.config.constraints.stalls_first_attempt = 16
        slothy.optimize_loop("1")

class frombytes_mul_acc_kyber(Example):
    def __init__(self, var="", arch=Arch_Armv7M, target=Target_CortexM7, timeout=None):
        name = "frombytes_mul_acc_kyber"
        infile = name
        funcname = "frombytes_mul_asm_acc"

        if var != "":
            name += f"_{var}"
            infile += f"_{var}"
        name += f"_{target_label_dict[target]}"

        super().__init__(infile, name, rename=True, arch=arch, target=target, timeout=timeout, funcname=funcname)

    def core(self, slothy):
        slothy.config.inputs_are_outputs = True
        slothy.config.variable_size = True

        slothy.config.unsafe_address_offset_fixup = False

        slothy.config.sw_pipelining.enabled = True
        slothy.config.constraints.stalls_first_attempt = 16
        slothy.optimize_loop("1")

class matacc_kyber(Example):
    def __init__(self, var="", arch=Arch_Armv7M, target=Target_CortexM7, timeout=None):
        name = "matacc_kyber"
        infile = name
        funcname = "matacc_asm"

        if var != "":
            name += f"_{var}"
            infile += f"_{var}"
        name += f"_{target_label_dict[target]}"

        super().__init__(infile, name, rename=True, arch=arch, target=target, timeout=timeout, funcname=funcname)

    def core(self, slothy):
        slothy.config.inputs_are_outputs = True
        slothy.config.variable_size = True

        slothy.config.outputs = ["r9"]
        slothy.optimize(start="slothy_start_1", end="slothy_end_1")
        slothy.config.outputs = ["r9"]
        slothy.optimize(start="slothy_start_2", end="slothy_end_2")


class matacc_acc_kyber(Example):
    def __init__(self, var="", arch=Arch_Armv7M, target=Target_CortexM7, timeout=None):
        name = "matacc_acc_kyber"
        infile = name
        funcname = "matacc_asm_acc"

        if var != "":
            name += f"_{var}"
            infile += f"_{var}"
        name += f"_{target_label_dict[target]}"

        super().__init__(infile, name, rename=True, arch=arch, target=target, timeout=timeout, funcname=funcname)

    def core(self, slothy):
        slothy.config.inputs_are_outputs = True
        slothy.config.variable_size = True

        slothy.config.outputs = ["r9"]
        slothy.optimize(start="slothy_start_1", end="slothy_end_1")
        slothy.config.outputs = ["r9"]
        slothy.optimize(start="slothy_start_2", end="slothy_end_2")



class matacc_asm_opt_16_32_kyber(Example):
    def __init__(self, var="", arch=Arch_Armv7M, target=Target_CortexM7, timeout=None):
        name = "matacc_asm_opt_16_32_kyber"
        infile = name
        funcname = "matacc_asm_opt_16_32"

        if var != "":
            name += f"_{var}"
            infile += f"_{var}"
        name += f"_{target_label_dict[target]}"

        super().__init__(infile, name, rename=True, arch=arch, target=target, timeout=timeout, funcname=funcname)

    def core(self, slothy):
        # TODO: do actual opt
        slothy.write_source_to_file(self.outfile_full)

class matacc_asm_opt_32_32_kyber(Example):
    def __init__(self, var="", arch=Arch_Armv7M, target=Target_CortexM7, timeout=None):
        name = "matacc_asm_opt_32_32_kyber"
        infile = name
        funcname = "matacc_asm_opt_32_32"

        if var != "":
            name += f"_{var}"
            infile += f"_{var}"
        name += f"_{target_label_dict[target]}"

        super().__init__(infile, name, rename=True, arch=arch, target=target, timeout=timeout, funcname=funcname)

    def core(self, slothy):
        # TODO: do actual opt
        slothy.write_source_to_file(self.outfile_full)

class matacc_asm_opt_32_16_kyber(Example):
    def __init__(self, var="", arch=Arch_Armv7M, target=Target_CortexM7, timeout=None):
        name = "matacc_asm_opt_32_16_kyber"
        infile = name
        funcname = "matacc_asm_opt_32_16"

        if var != "":
            name += f"_{var}"
            infile += f"_{var}"
        name += f"_{target_label_dict[target]}"

        super().__init__(infile, name, rename=True, arch=arch, target=target, timeout=timeout, funcname=funcname)

    def core(self, slothy):
        # TODO: do actual opt
        slothy.write_source_to_file(self.outfile_full)

class matacc_asm_cache_16_32_kyber(Example):
    def __init__(self, var="", arch=Arch_Armv7M, target=Target_CortexM7, timeout=None):
        name = "matacc_asm_cache_16_32_kyber"
        infile = name
        funcname = "matacc_asm_cache_16_32"

        if var != "":
            name += f"_{var}"
            infile += f"_{var}"
        name += f"_{target_label_dict[target]}"

        super().__init__(infile, name, rename=True, arch=arch, target=target, timeout=timeout, funcname=funcname)

    def core(self, slothy):
        # TODO: do actual opt
        slothy.write_source_to_file(self.outfile_full)

class matacc_asm_cache_32_32_kyber(Example):
    def __init__(self, var="", arch=Arch_Armv7M, target=Target_CortexM7, timeout=None):
        name = "matacc_asm_cache_32_32_kyber"
        infile = name
        funcname = "matacc_asm_cache_32_32"

        if var != "":
            name += f"_{var}"
            infile += f"_{var}"
        name += f"_{target_label_dict[target]}"

        super().__init__(infile, name, rename=True, arch=arch, target=target, timeout=timeout, funcname=funcname)

    def core(self, slothy):
        # TODO: do actual opt
        slothy.write_source_to_file(self.outfile_full)
        
class matacc_asm_cache_32_16_kyber(Example):
    def __init__(self, var="", arch=Arch_Armv7M, target=Target_CortexM7, timeout=None):
        name = "matacc_asm_cache_32_16_kyber"
        infile = name
        funcname = "matacc_asm_cache_32_16"

        if var != "":
            name += f"_{var}"
            infile += f"_{var}"
        name += f"_{target_label_dict[target]}"

        super().__init__(infile, name, rename=True, arch=arch, target=target, timeout=timeout, funcname=funcname)

    def core(self, slothy):
        # TODO: do actual opt
        slothy.write_source_to_file(self.outfile_full)

def main():
    examples = [
                 ldr_test(),
                 Example0(),
                 Example1(),
                 Example2(),
                 Example3(),

                 AArch64Example0(),
                 AArch64Example0(target=Target_CortexA72),
                 AArch64Example0Equ(),
                 AArch64Example1(),
                 AArch64Example1(target=Target_CortexA72),
                 AArch64Example2(),
                 AArch64Example2(target=Target_CortexA72),

                 AArch64Split0(),
                # Armv7m examples
                 Armv7mExample0(),

                # Loop examples
                 AArch64LoopSubs(),
                 LoopLe(),
                 Armv7mLoopSubs(),
                 Armv7mLoopCmp(),
                 Armv7mLoopVmovCmp(),

                 CRT(),

                 ntt_n256_l6_s32("bar"),
                 ntt_n256_l6_s32("mont"),
                 ntt_n256_l8_s32("bar"),
                 ntt_n256_l8_s32("mont"),
                 intt_n256_l6_s32("bar"),
                 intt_n256_l6_s32("mont"),
                 intt_n256_l8_s32("bar"),
                 intt_n256_l8_s32("mont"),

                 # Kyber NTT
                 # Cortex-M55
                 ntt_kyber_1_23_45_67(),
                 ntt_kyber_1_23_45_67(var="no_trans"),
                 ntt_kyber_1_23_45_67(var="no_trans_vld4", timeout=600),
                 ntt_kyber_12_345_67(False),
                 ntt_kyber_12_345_67(True),
                 # Cortex-M85
                 ntt_kyber_1_23_45_67(target=Target_CortexM85r1),
                 ntt_kyber_1_23_45_67(var="no_trans", target=Target_CortexM85r1),
                 ntt_kyber_1_23_45_67(var="no_trans_vld4", target=Target_CortexM85r1, timeout=600),
                 ntt_kyber_12_345_67(False, target=Target_CortexM85r1),
                 ntt_kyber_12_345_67(True, target=Target_CortexM85r1),
                 # Cortex-A55
                 ntt_kyber_123_4567(),
                 ntt_kyber_123_4567(var="scalar_load"),
                 ntt_kyber_123_4567(var="scalar_store"),
                 ntt_kyber_123_4567(var="scalar_load_store"),
                 ntt_kyber_123_4567(var="manual_st4"),
                 ntt_kyber_1234_567(),
                 intt_kyber_123_4567(),
                 intt_kyber_123_4567(var="manual_ld4"),
                 # Cortex-A72
                 ntt_kyber_123_4567(target=Target_CortexA72),
                 ntt_kyber_123_4567(var="scalar_load", target=Target_CortexA72),
                 ntt_kyber_123_4567(var="scalar_store", target=Target_CortexA72),
                 ntt_kyber_123_4567(var="scalar_load_store", target=Target_CortexA72),
                 ntt_kyber_123_4567(var="manual_st4", target=Target_CortexA72),
                 ntt_kyber_1234_567(target=Target_CortexA72),
                 intt_kyber_123_4567(target=Target_CortexA72),
                 intt_kyber_123_4567(var="manual_ld4", target=Target_CortexA72),
                #  # Apple M1 Firestorm
                 ntt_kyber_123_4567(target=Target_AppleM1_firestorm, timeout=3600),
                 ntt_kyber_123_4567(var="scalar_load", target=Target_AppleM1_firestorm, timeout=3600),
                 ntt_kyber_123_4567(var="scalar_store", target=Target_AppleM1_firestorm, timeout=3600),
                 ntt_kyber_123_4567(var="scalar_load_store", target=Target_AppleM1_firestorm, timeout=3600),
                 ntt_kyber_123_4567(var="manual_st4", target=Target_AppleM1_firestorm, timeout=3600),
                 ntt_kyber_1234_567(target=Target_AppleM1_firestorm, timeout=300),
                 ntt_kyber_1234_567(var="manual_st4", target=Target_AppleM1_firestorm, timeout=300),
                 intt_kyber_123_4567(target=Target_AppleM1_firestorm, timeout=3600),
                 intt_kyber_123_4567(var="manual_ld4", target=Target_AppleM1_firestorm, timeout=3600),
                 # Apple M1 Icestorm
                 ntt_kyber_123_4567(target=Target_AppleM1_icestorm, timeout=3600),
                 ntt_kyber_123_4567(var="scalar_load", target=Target_AppleM1_icestorm, timeout=3600),
                 ntt_kyber_123_4567(var="scalar_store", target=Target_AppleM1_icestorm, timeout=3600),
                 ntt_kyber_123_4567(var="scalar_load_store", target=Target_AppleM1_icestorm, timeout=3600),
                 ntt_kyber_123_4567(var="manual_st4", target=Target_AppleM1_icestorm, timeout=3600),
                 ntt_kyber_1234_567(target=Target_AppleM1_icestorm, timeout=300),
                 ntt_kyber_1234_567(var="manual_st4", target=Target_AppleM1_icestorm, timeout=300),
                 intt_kyber_123_4567(target=Target_AppleM1_icestorm, timeout=3600),
                 intt_kyber_123_4567(var="manual_ld4", target=Target_AppleM1_icestorm, timeout=3600),
                 # Kyber InvNTT
                 # Cortex-M55
                 intt_kyber_1_23_45_67(),
                 # Dilithium NTT
                 # Cortex-M55
                 ntt_dilithium_12_34_56_78(),
                 ntt_dilithium_12_34_56_78(var="no_trans_vld4"),
                 ntt_dilithium_123_456_78(False),
                 ntt_dilithium_123_456_78(True),
                 # Cortex-M85
                 ntt_dilithium_12_34_56_78(target=Target_CortexM85r1),
                 ntt_dilithium_12_34_56_78(var="no_trans_vld4", target=Target_CortexM85r1),
                 ntt_dilithium_123_456_78(False, target=Target_CortexM85r1),
                 ntt_dilithium_123_456_78(True, target=Target_CortexM85r1),
                 # Cortex-A55
                 ntt_dilithium_45678(),
                 ntt_dilithium_123_45678(),
                 ntt_dilithium_123_45678(var="w_scalar"),
                 ntt_dilithium_123_45678(var="manual_st4"),
                 ntt_dilithium_1234_5678(),
                 ntt_dilithium_1234_5678(var="manual_st4"),
                 intt_dilithium_123_45678(),
                 intt_dilithium_123_45678(var="manual_ld4"),
                 intt_dilithium_1234_5678(),
                 intt_dilithium_1234_5678(var="manual_ld4"),
                 # Cortex-A72
                 ntt_dilithium_123_45678(target=Target_CortexA72),
                 ntt_dilithium_123_45678(var="w_scalar", target=Target_CortexA72),
                 ntt_dilithium_123_45678(var="manual_st4", target=Target_CortexA72),
                 ntt_dilithium_1234_5678(target=Target_CortexA72),
                 ntt_dilithium_1234_5678(var="manual_st4", target=Target_CortexA72),
                 intt_dilithium_123_45678(target=Target_CortexA72),
                 intt_dilithium_123_45678(var="manual_ld4", target=Target_CortexA72),
                 intt_dilithium_1234_5678(target=Target_CortexA72),
                 intt_dilithium_1234_5678(var="manual_ld4", target=Target_CortexA72),
                 # Apple M1 Firestorm
                ntt_dilithium_123_45678(target=Target_AppleM1_firestorm, timeout=3600),
                 ntt_dilithium_123_45678(var="w_scalar", target=Target_AppleM1_firestorm, timeout=3600),
                 ntt_dilithium_123_45678(var="manual_st4", target=Target_AppleM1_firestorm, timeout=3600),
                 ntt_dilithium_1234_5678(target=Target_AppleM1_firestorm, timeout=300),
                 ntt_dilithium_1234_5678(var="manual_st4", target=Target_AppleM1_firestorm, timeout=300),
                 intt_dilithium_123_45678(target=Target_AppleM1_firestorm, timeout=3600),
                 intt_dilithium_123_45678(var="manual_ld4", target=Target_AppleM1_firestorm, timeout=3600),
                 intt_dilithium_1234_5678(target=Target_AppleM1_firestorm, timeout=3600),
                 intt_dilithium_1234_5678(var="manual_ld4", target=Target_AppleM1_firestorm, timeout=3600),
                 # Apple M1 Icestorm
                 ntt_dilithium_123_45678(target=Target_AppleM1_icestorm, timeout=3600),
                 ntt_dilithium_123_45678(var="w_scalar", target=Target_AppleM1_icestorm, timeout=3600),
                 ntt_dilithium_123_45678(var="manual_st4", target=Target_AppleM1_icestorm, timeout=3600),
                 ntt_dilithium_1234_5678(target=Target_AppleM1_icestorm, timeout=300),
                 ntt_dilithium_1234_5678(var="manual_st4", target=Target_AppleM1_icestorm, timeout=300),
                 intt_dilithium_123_45678(target=Target_AppleM1_icestorm, timeout=3600),
                 intt_dilithium_123_45678(var="manual_ld4", target=Target_AppleM1_icestorm, timeout=3600),
                 intt_dilithium_1234_5678(target=Target_AppleM1_icestorm, timeout=3600),
                 intt_dilithium_1234_5678(var="manual_ld4", target=Target_AppleM1_icestorm, timeout=3600),
                 # Dilithium invNTT
                 # Cortex-M55

                 intt_dilithium_12_34_56_78(),

                 # Fast Fourier Transform (FFT)
                 # Floating point
                 fft_floatingpoint_radix4(),
                 # Fixed point
                 fft_fixedpoint_radix4(),
                 # M7
                 ExampleDummy(),
                 ExampleKeccak(var="old"),
                 ExampleKeccak(var="m7"),
                 ExampleKeccak(var="part"),

                 ntt_dilithium(),
                 intt_dilithium_123_456_78(),
                 pointwise_montgomery_dilithium(),
                 pointwise_acc_montgomery_dilithium(),
                 fnt_257_dilithium(),
                 ifnt_257_dilithium(),
                 basemul_257_dilithium(),
                 basemul_257_asymmetric_dilithium(),
                 ntt_769_dilithium(),
                 intt_769_dilithium(),
                 pointwise_769_dilithium(),
                 pointwise_769_asymmetric_dilithium(),
                 reduce32_dilithium(),
                 caddq_dilithium(),

                 ntt_kyber(),
                 # temporarily disable
                 # TODO: re-enable
                 # ntt_kyber_symbolic(),
                 intt_kyber(),
                 basemul_16_32_kyber(),
                 basemul_acc_32_32_kyber(),
                 basemul_acc_32_16_kyber(),
                 frombytes_mul_16_32_kyber(),
                 frombytes_mul_acc_32_32_kyber(),
                 frombytes_mul_acc_32_16_kyber(),
                 add_kyber(),
                 sub_kyber(),
                 barrett_reduce_kyber(),
                 fromplant_kyber(),

                 basemul_kyber(),
                 basemul_acc_kyber(),
                 frombytes_mul_kyber(),
                 frombytes_mul_acc_kyber(),
                 matacc_kyber(),
                 matacc_acc_kyber(),
                 matacc_asm_opt_16_32_kyber(),
                 matacc_asm_opt_32_32_kyber(),
                 matacc_asm_opt_32_16_kyber(),
                 matacc_asm_cache_16_32_kyber(),
                 matacc_asm_cache_32_32_kyber(),
                 matacc_asm_cache_32_16_kyber(),
                 ]

    all_example_names = [e.name for e in examples]

    parser = argparse.ArgumentParser(
        formatter_class=argparse.ArgumentDefaultsHelpFormatter)
    parser.add_argument(
        "--examples", type=str, default="all",
        help=f"The list of examples to be run, comma-separated list from {all_example_names}. "
        f"Format: {{name}}_{{variant}}_{{target}}, e.g., ntt_kyber_123_4567_scalar_load_a55"
    )
    parser.add_argument("--dry-run", default=False, action="store_true")
    parser.add_argument("--debug", default=False, action="store_true")
    parser.add_argument("--silent", default=False, action="store_true")
    parser.add_argument("--iterations", type=int, default=1)
    parser.add_argument("--timeout", type=int, default=0)
    parser.add_argument("--debug-logfile", type=str, default=None)
    parser.add_argument("--log-model", default=False, action="store_true")
    parser.add_argument("--log-model-dir", type=str, default="models")
    parser.add_argument("--only-target", type=str,choices=[Target_CortexM4.__name__, \
        Target_CortexM7.__name__, \
        Target_CortexM55r1.__name__, Target_CortexM85r1.__name__, \
        Target_CortexA55.__name__, Target_CortexA72.__name__, Target_AppleM1_firestorm.__name__, \
        Target_AppleM1_icestorm.__name__])
    args = parser.parse_args()
    if args.examples != "all":
        todo = args.examples.split(",")
    else:
        todo = all_example_names
    iterations = args.iterations

    def run_example(name, **kwargs):
        ex = None
        for e in examples:
            if e.name == name:
                ex = e
                break
        if ex is None:
            raise ExampleException(f"Could not find example {name}")
        ex.run(**kwargs)

    for e in todo:
        for _ in range(iterations):
            run_example(e, debug=args.debug, dry_run=args.dry_run,
                        silent=args.silent, log_model=args.log_model,
                        debug_logfile=args.debug_logfile,
                        log_model_dir=args.log_model_dir, timeout=args.timeout,
                        only_target=args.only_target)

if __name__ == "__main__":
    main()<|MERGE_RESOLUTION|>--- conflicted
+++ resolved
@@ -1620,21 +1620,10 @@
 
         super().__init__(infile, name, rename=True, arch=arch, target=target, timeout=timeout, funcname=funcname)
 
-<<<<<<< HEAD
     def core(self, slothy):
         # slothy.config.with_llvm_mca = True
         # slothy.config.llvm_mca_full = True
         slothy.config.constraints.stalls_first_attempt = 16
-=======
-                 AArch64Example0(),
-                 AArch64Example0(target=Target_CortexA72),
-                 AArch64Example0Equ(),
-                 AArch64Example1(),
-                 AArch64Example1(target=Target_CortexA72),
-                 AArch64Example2(),
-                 AArch64Example2(target=Target_CortexA72),
-                 AArch64IfElse(),
->>>>>>> 3dd2b725
 
         slothy.config.unsafe_address_offset_fixup = False
 
@@ -2791,6 +2780,7 @@
                  AArch64Example1(target=Target_CortexA72),
                  AArch64Example2(),
                  AArch64Example2(target=Target_CortexA72),
+                 AArch64IfElse(),
 
                  AArch64Split0(),
                 # Armv7m examples
