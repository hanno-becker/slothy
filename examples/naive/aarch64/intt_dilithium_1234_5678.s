///
/// Copyright (c) 2022 Arm Limited
/// Copyright (c) 2022 Hanno Becker
/// Copyright (c) 2023 Amin Abdulrahman, Matthias Kannwischer
/// SPDX-License-Identifier: MIT
///
/// Permission is hereby granted, free of charge, to any person obtaining a copy
/// of this software and associated documentation files (the "Software"), to deal
/// in the Software without restriction, including without limitation the rights
/// to use, copy, modify, merge, publish, distribute, sublicense, and/or sell
/// copies of the Software, and to permit persons to whom the Software is
/// furnished to do so, subject to the following conditions:
///
/// The above copyright notice and this permission notice shall be included in all
/// copies or substantial portions of the Software.
///
/// THE SOFTWARE IS PROVIDED "AS IS", WITHOUT WARRANTY OF ANY KIND, EXPRESS OR
/// IMPLIED, INCLUDING BUT NOT LIMITED TO THE WARRANTIES OF MERCHANTABILITY,
/// FITNESS FOR A PARTICULAR PURPOSE AND NONINFRINGEMENT. IN NO EVENT SHALL THE
/// AUTHORS OR COPYRIGHT HOLDERS BE LIABLE FOR ANY CLAIM, DAMAGES OR OTHER
/// LIABILITY, WHETHER IN AN ACTION OF CONTRACT, TORT OR OTHERWISE, ARISING FROM,
/// OUT OF OR IN CONNECTION WITH THE SOFTWARE OR THE USE OR OTHER DEALINGS IN THE
/// SOFTWARE.
///

// Needed to provide ASM_LOAD directive
#include <hal_env.h>

.macro vsub d,a,b
        sub \d\().4s, \a\().4s, \b\().4s
.endm
.macro vadd d,a,b
        add \d\().4s, \a\().4s, \b\().4s
.endm
.macro vqrdmulh d,a,b
        sqrdmulh \d\().4s, \a\().4s, \b\().4s
.endm
.macro vmul d,a,b
        mul \d\().4s, \a\().4s, \b\().4s
.endm
.macro vmls d,a,b
        mls \d\().4s, \a\().4s, \b\().4s
.endm
.macro vqrdmulhq d,a,b,i
        sqrdmulh \d\().4s, \a\().4s, \b\().s[\i]
.endm
.macro vmulq d,a,b,i
        mul \d\().4s, \a\().4s, \b\().s[\i]
.endm
.macro vmlsq d,a,b,i
        mls \d\().4s, \a\().4s, \b\().s[\i]
.endm
.macro trn1_d d,a,b
        trn1 \d\().2d, \a\().2d, \b\().2d
.endm
.macro trn2_d d,a,b
        trn2 \d\().2d, \a\().2d, \b\().2d
.endm
.macro trn1_s d,a,b
        trn1 \d\().4s, \a\().4s, \b\().4s
.endm
.macro trn2_s d,a,b
        trn2 \d\().4s, \a\().4s, \b\().4s
.endm

.macro mulmodq dst, src, const, idx0, idx1
        vqrdmulhq   t2,  \src, \const, \idx1
        vmulq       \dst,  \src, \const, \idx0
        vmls       \dst,  t2, modulus
.endm

.macro mulmod dst, src, const, const_twisted
        vqrdmulh   t2,  \src, \const_twisted
        mul        \dst\().4s,  \src\().4s, \const\().4s
        vmls       \dst,  t2, modulus
.endm

.macro barrett_reduce_single a
        srshr tmp.4S,  \a\().4S, #23
        vmls   \a, tmp, modulus
.endm

.macro canonical_reduce a, modulus_half, neg_modulus_half, tmp1, tmp2
        cmge \tmp1\().4s, \neg_modulus_half\().4s, \a\().4s
        cmge \tmp2\().4s, \a\().4s, \modulus_half\().4s
        sub \tmp2\().4s, \tmp1\().4s, \tmp2\().4s
        vmls \a, \tmp2, modulus
.endm

.macro gs_butterfly a, b, root, idx0, idx1
        vsub     tmp,    \a, \b
        vadd     \a,    \a, \b
        mulmodq  \b, tmp, \root, \idx0, \idx1
.endm

.macro gs_butterfly_v a, b, root, root_twisted
        vsub    tmp,    \a, \b
        vadd    \a,    \a, \b
        mulmod  \b, tmp, \root, \root_twisted
.endm

.macro mul_ninv dst0, dst1, dst2, dst3, dst4, dst5, dst6, dst7, src0, src1, src2, src3, src4, src5, src6, src7
        mulmod \dst0, \src0, ninv, ninv_tw
        mulmod \dst1, \src1, ninv, ninv_tw
        mulmod \dst2, \src2, ninv, ninv_tw
        mulmod \dst3, \src3, ninv, ninv_tw
        mulmod \dst4, \src4, ninv, ninv_tw
        mulmod \dst5, \src5, ninv, ninv_tw
        mulmod \dst6, \src6, ninv, ninv_tw
        mulmod \dst7, \src7, ninv, ninv_tw
.endm

.macro load_roots_1234 r_ptr
        ldr qform_root0, [\r_ptr], #(8*16)
        ldr qform_root1, [\r_ptr, #(-8*16 + 1*16)]
        ldr qform_root2, [\r_ptr, #(-8*16 + 2*16)]
        ldr qform_root3, [\r_ptr, #(-8*16 + 3*16)]
        ldr qform_root4, [\r_ptr, #(-8*16 + 4*16)]
        ldr qform_root5, [\r_ptr, #(-8*16 + 5*16)]
        ldr qform_root6, [\r_ptr, #(-8*16 + 6*16)]
        ldr qform_root7, [\r_ptr, #(-8*16 + 7*16)]
.endm

.macro load_next_roots_56 root0, r_ptr0
        ldr qform_\root0, [\r_ptr0], #16
.endm

.macro load_next_roots_6 root0, r_ptr0
        ldr qform_\root0, [\r_ptr0], #8
.endm

.macro load_next_roots_78 root0, root0_tw, root1, root1_tw, root2, root2_tw, r_ptr1
        ldr qform_\root0, [   \r_ptr1], #(6*16)
        ldr qform_\root0_tw, [\r_ptr1, #(-6*16 + 1*16)]
        ldr qform_\root1, [   \r_ptr1, #(-6*16 + 2*16)]
        ldr qform_\root1_tw, [\r_ptr1, #(-6*16 + 3*16)]
        ldr qform_\root2, [   \r_ptr1, #(-6*16 + 4*16)]
        ldr qform_\root2_tw, [\r_ptr1, #(-6*16 + 5*16)]
.endm

.macro transpose4 data
        trn1_s t0, \data\()0, \data\()1
        trn2_s t1, \data\()0, \data\()1
        trn1_s t2, \data\()2, \data\()3
        trn2_s t3, \data\()2, \data\()3

        trn2_d \data\()2, t0, t2
        trn2_d \data\()3, t1, t3
        trn1_d \data\()0, t0, t2
        trn1_d \data\()1, t1, t3
.endm

.macro save_gprs // @slothy:no-unfold
        sub sp, sp, #(16*6)
        stp x19, x20, [sp, #16*0]
        stp x19, x20, [sp, #16*0]
        stp x21, x22, [sp, #16*1]
        stp x23, x24, [sp, #16*2]
        stp x25, x26, [sp, #16*3]
        stp x27, x28, [sp, #16*4]
        str x29, [sp, #16*5]
.endm

.macro restore_gprs // @slothy:no-unfold
        ldp x19, x20, [sp, #16*0]
        ldp x21, x22, [sp, #16*1]
        ldp x23, x24, [sp, #16*2]
        ldp x25, x26, [sp, #16*3]
        ldp x27, x28, [sp, #16*4]
        ldr x29, [sp, #16*5]
        add sp, sp, #(16*6)
.endm

.macro save_vregs // @slothy:no-unfold
        sub sp, sp, #(16*4)
        stp  d8,  d9, [sp, #16*0]
        stp d10, d11, [sp, #16*1]
        stp d12, d13, [sp, #16*2]
        stp d14, d15, [sp, #16*3]
.endm

.macro restore_vregs // @slothy:no-unfold
        ldp  d8,  d9, [sp, #16*0]
        ldp d10, d11, [sp, #16*1]
        ldp d12, d13, [sp, #16*2]
        ldp d14, d15, [sp, #16*3]
        add sp, sp, #(16*4)
.endm

#define STACK_SIZE 16
#define STACK0 0

.macro restore a, loc     // @slothy:no-unfold
        ldr \a, [sp, #\loc\()]
.endm
.macro save loc, a        // @slothy:no-unfold
        str \a, [sp, #\loc\()]
.endm
.macro push_stack // @slothy:no-unfold
        save_gprs
        save_vregs
        sub sp, sp, #STACK_SIZE
.endm

.macro pop_stack // @slothy:no-unfold
        add sp, sp, #STACK_SIZE
        restore_vregs
        restore_gprs
.endm

// For comparability reasons, the output range for the coefficients of this
// invNTT code is supposed to match the implementation from PQClean on commit
// ee71d2c823982bfcf54686f3cf1d666f396dc9aa. After the invNTT, the coefficients
// are canonically reduced. The ordering of the coefficients is canonical, also
// matching PQClean.

.data
.p2align 4
roots:
#include "intt_dilithium_1234_5678_twiddles.s"
.text

        .global intt_dilithium_1234_5678
        .global _intt_dilithium_1234_5678

.p2align 4
modulus_addr:   .quad 8380417
ninv_addr:      .quad 16382
ninv_tw_addr:   .quad 4197891
intt_dilithium_1234_5678:
_intt_dilithium_1234_5678:
        push_stack

        inp     .req x0
        in      .req x1
        count   .req x2
        r_ptr0  .req x3
        r_ptr1  .req x4
        xtmp    .req x5

        data0  .req v8
        data1  .req v9
        data2  .req v10
        data3  .req v11
        data4  .req v12
        data5  .req v13
        data6  .req v14
        data7  .req v15
        data8  .req v16
        data9  .req v17
        data10 .req v18
        data11 .req v19
        data12 .req v20
        data13 .req v21
        data14 .req v22
        data15 .req v23

        qform_data0  .req q8
        qform_data1  .req q9
        qform_data2  .req q10
        qform_data3  .req q11
        qform_data4  .req q12
        qform_data5  .req q13
        qform_data6  .req q14
        qform_data7  .req q15
        qform_data8  .req q16
        qform_data9  .req q17
        qform_data10 .req q18
        qform_data11 .req q19
        qform_data12 .req q20
        qform_data13 .req q21
        qform_data14 .req q22
        qform_data15 .req q23

        root0    .req v0
        root1    .req v1
        root2    .req v2
        root3    .req v3
        root0_tw .req v4
        root1_tw .req v5
        root2_tw .req v6
        root3_tw .req v7


        qform_root0    .req q0
        qform_root1    .req q1
        qform_root2    .req q2
        qform_root3    .req q3
        qform_root0_tw .req q4
        qform_root1_tw .req q5
        qform_root2_tw .req q6
        qform_root3_tw .req q7


        tmp .req v24
        qform_tmp .req q24
        t0  .req v25
        t1  .req v26
        t2  .req v27
        t3  .req v28

        modulus .req v29

        ASM_LOAD(r_ptr0, roots)
        ASM_LOAD(r_ptr1, roots_l45)

        ASM_LOAD(xtmp, modulus_addr)
        ld1r {modulus.4s}, [xtmp]

        save STACK0, inp

        mov count, #16

        .p2align 2
layer5678_start:
<<<<<<< HEAD
        ldr qform_data0, [inp, #(16*0)]
        ldr qform_data1, [inp, #(16*1)]
        ldr qform_data2, [inp, #(16*2)]
        ldr qform_data3, [inp, #(16*3)]
=======
        // manual_ld4
        // ldr_vo data0, inp, (16*0)
        // ldr_vo data1, inp, (16*1)
        // ldr_vo data2, inp, (16*2)
        // ldr_vo data3, inp, (16*3)
        // transpose4 data

        ld4 {data0.4S, data1.4S, data2.4S, data3.4S}, [inp]
>>>>>>> 2cd8ab69

        load_next_roots_78 root0, root0_tw, root1, root1_tw, root2, root2_tw, r_ptr0

        gs_butterfly_v data0, data1, root1, root1_tw
        gs_butterfly_v data2, data3, root2, root2_tw
        gs_butterfly_v data0, data2, root0, root0_tw
        gs_butterfly_v data1, data3, root0, root0_tw

        transpose4 data

        load_next_roots_6  root1, r_ptr1
        load_next_roots_56 root0, r_ptr1

        gs_butterfly data0, data1, root0, 0, 1
        gs_butterfly data2, data3, root0, 2, 3
        gs_butterfly data0, data2, root1, 0, 1
        gs_butterfly data1, data3, root1, 0, 1

        barrett_reduce_single data0
        barrett_reduce_single data1

        str qform_data0, [inp], #(16*4)
        str qform_data1, [inp, #(-16*4 +  1*16)]
        str qform_data2, [inp, #(-16*4 +  2*16)]
        str qform_data3, [inp, #(-16*4 +  3*16)]
// layer5678_end:
        subs count, count, #1
        cbnz count, layer5678_start

        .unreq root0_tw
        .unreq root1_tw
        .unreq root2_tw
        .unreq root3_tw
        .unreq qform_root0_tw
        .unreq qform_root1_tw
        .unreq qform_root2_tw
        .unreq qform_root3_tw
        .unreq t0
        .unreq t1

        root4            .req v4
        root5            .req v5
        root6            .req v6
        root7            .req v7
        qform_root4      .req q4
        qform_root5      .req q5
        qform_root6      .req q6
        qform_root7      .req q7
        ninv             .req v25
        ninv_tw          .req v26
        modulus_half     .req v30
        neg_modulus_half .req v31


        restore in, STACK0
        mov count, #4

        ASM_LOAD(xtmp, ninv_addr)
        ld1r {ninv.4s}, [xtmp]
        ASM_LOAD(xtmp, ninv_tw_addr)
        ld1r {ninv_tw.4s}, [xtmp]

        ushr modulus_half.4S, modulus.4S, #1
        neg neg_modulus_half.4S, modulus_half.4S

        load_roots_1234 r_ptr1

        .p2align 2
layer1234_start:
        ldr qform_data0, [in, #0]
        ldr qform_data1, [in, #(1*(512/8))]
        ldr qform_data2, [in, #(2*(512/8))]
        ldr qform_data3, [in, #(3*(512/8))]
        ldr qform_data4, [in, #(4*(512/8))]
        ldr qform_data5, [in, #(5*(512/8))]
        ldr qform_data6, [in, #(6*(512/8))]
        ldr qform_data7, [in, #(7*(512/8))]
        ldr qform_data8, [in, #(8*(512/8))]
        ldr qform_data9, [in, #(9*(512/8))]
        ldr qform_data10, [in, #(10*(512/8))]
        ldr qform_data11, [in, #(11*(512/8))]
        ldr qform_data12, [in, #(12*(512/8))]
        ldr qform_data13, [in, #(13*(512/8))]
        ldr qform_data14, [in, #(14*(512/8))]
        ldr qform_data15, [in, #(15*(512/8))]

        // layer4
        gs_butterfly data0, data1, root3, 2, 3
        gs_butterfly data2, data3, root4, 0, 1
        gs_butterfly data4, data5, root4, 2, 3
        gs_butterfly data6, data7, root5, 0, 1
        gs_butterfly data8, data9, root5, 2, 3
        gs_butterfly data10, data11, root6, 0, 1
        gs_butterfly data12, data13, root6, 2, 3
        gs_butterfly data14, data15, root7, 0, 1

        // layer3
        gs_butterfly data0, data2, root1, 2, 3
        gs_butterfly data1, data3, root1, 2, 3
        gs_butterfly data4, data6, root2, 0, 1
        gs_butterfly data5, data7, root2, 0, 1
        gs_butterfly data8, data10, root2, 2, 3
        gs_butterfly data9, data11, root2, 2, 3
        gs_butterfly data12, data14, root3, 0, 1
        gs_butterfly data13, data15, root3, 0, 1

        // layer2
        gs_butterfly data0, data4, root0, 2, 3
        gs_butterfly data1, data5, root0, 2, 3
        gs_butterfly data2, data6, root0, 2, 3
        gs_butterfly data3, data7, root0, 2, 3
        gs_butterfly data8, data12, root1, 0, 1
        gs_butterfly data9, data13, root1, 0, 1
        gs_butterfly data10, data14, root1, 0, 1
        gs_butterfly data11, data15, root1, 0, 1

        // layer 1
        gs_butterfly data0, data8, root0, 0, 1
        gs_butterfly data1, data9, root0, 0, 1
        gs_butterfly data2, data10, root0, 0, 1
        gs_butterfly data3, data11, root0, 0, 1
        gs_butterfly data4, data12, root0, 0, 1
        gs_butterfly data5, data13, root0, 0, 1
        gs_butterfly data6, data14, root0, 0, 1
        gs_butterfly data7, data15, root0, 0, 1

        canonical_reduce data8,  modulus_half, neg_modulus_half, t2, t3
        canonical_reduce data9,  modulus_half, neg_modulus_half, t2, t3
        canonical_reduce data10, modulus_half, neg_modulus_half, t2, t3
        canonical_reduce data11, modulus_half, neg_modulus_half, t2, t3
        canonical_reduce data12, modulus_half, neg_modulus_half, t2, t3
        canonical_reduce data13, modulus_half, neg_modulus_half, t2, t3
        canonical_reduce data14, modulus_half, neg_modulus_half, t2, t3
        canonical_reduce data15, modulus_half, neg_modulus_half, t2, t3

        str qform_data8, [in, # (8*(512/8))]
        str qform_data9, [in, # (9*(512/8))]
        str qform_data10, [in, #(10*(512/8))]
        str qform_data11, [in, #(11*(512/8))]
        str qform_data12, [in, #(12*(512/8))]
        str qform_data13, [in, #(13*(512/8))]
        str qform_data14, [in, #(14*(512/8))]
        str qform_data15, [in, #(15*(512/8))]

<<<<<<< HEAD
        mul_ninv data8, data9, data10, data11, data12, data13, data14, data15, data0, data1, data2, data3, data4, data5, data6, data7

        canonical_reduce data8,  modulus_half, neg_modulus_half, t2, t3
        canonical_reduce data9,  modulus_half, neg_modulus_half, t2, t3
        canonical_reduce data10, modulus_half, neg_modulus_half, t2, t3
        canonical_reduce data11, modulus_half, neg_modulus_half, t2, t3
        canonical_reduce data12, modulus_half, neg_modulus_half, t2, t3
        canonical_reduce data13, modulus_half, neg_modulus_half, t2, t3
        canonical_reduce data14, modulus_half, neg_modulus_half, t2, t3
        canonical_reduce data15, modulus_half, neg_modulus_half, t2, t3

        str qform_data8, [in], #(16)
        str qform_data9, [in, #(-16 + 1*(512/8))]
        str qform_data10, [in, #(-16 + 2*(512/8))]
        str qform_data11, [in, #(-16 + 3*(512/8))]
        str qform_data12, [in, #(-16 + 4*(512/8))]
        str qform_data13, [in, #(-16 + 5*(512/8))]
        str qform_data14, [in, #(-16 + 6*(512/8))]
        str qform_data15, [in, #(-16 + 7*(512/8))]
=======
        // Scale half the coeffs by 1/n; for the other half, the scaling has
        // been merged into the multiplication with the twiddle factor on the
        // last layer.
        mul_ninv data0, data1, data2, data3, data4, data5, data6, data7, data0, data1, data2, data3, data4, data5, data6, data7

        canonical_reduce data0, modulus_half, neg_modulus_half, t2, t3
        canonical_reduce data1, modulus_half, neg_modulus_half, t2, t3
        canonical_reduce data2, modulus_half, neg_modulus_half, t2, t3
        canonical_reduce data3, modulus_half, neg_modulus_half, t2, t3
        canonical_reduce data4, modulus_half, neg_modulus_half, t2, t3
        canonical_reduce data5, modulus_half, neg_modulus_half, t2, t3
        canonical_reduce data6, modulus_half, neg_modulus_half, t2, t3
        canonical_reduce data7, modulus_half, neg_modulus_half, t2, t3

        str_vi data0, in, (16)
        str_vo data1, in, (-16 + 1*(512/8))
        str_vo data2, in, (-16 + 2*(512/8))
        str_vo data3, in, (-16 + 3*(512/8))
        str_vo data4, in, (-16 + 4*(512/8))
        str_vo data5, in, (-16 + 5*(512/8))
        str_vo data6, in, (-16 + 6*(512/8))
        str_vo data7, in, (-16 + 7*(512/8))
>>>>>>> 2cd8ab69

// layer1234_end:
        subs count, count, #1
        cbnz count, layer1234_start

        pop_stack
        ret<|MERGE_RESOLUTION|>--- conflicted
+++ resolved
@@ -313,12 +313,6 @@
 
         .p2align 2
 layer5678_start:
-<<<<<<< HEAD
-        ldr qform_data0, [inp, #(16*0)]
-        ldr qform_data1, [inp, #(16*1)]
-        ldr qform_data2, [inp, #(16*2)]
-        ldr qform_data3, [inp, #(16*3)]
-=======
         // manual_ld4
         // ldr_vo data0, inp, (16*0)
         // ldr_vo data1, inp, (16*1)
@@ -327,7 +321,6 @@
         // transpose4 data
 
         ld4 {data0.4S, data1.4S, data2.4S, data3.4S}, [inp]
->>>>>>> 2cd8ab69
 
         load_next_roots_78 root0, root0_tw, root1, root1_tw, root2, root2_tw, r_ptr0
 
@@ -472,17 +465,19 @@
         str qform_data14, [in, #(14*(512/8))]
         str qform_data15, [in, #(15*(512/8))]
 
-<<<<<<< HEAD
-        mul_ninv data8, data9, data10, data11, data12, data13, data14, data15, data0, data1, data2, data3, data4, data5, data6, data7
-
-        canonical_reduce data8,  modulus_half, neg_modulus_half, t2, t3
-        canonical_reduce data9,  modulus_half, neg_modulus_half, t2, t3
-        canonical_reduce data10, modulus_half, neg_modulus_half, t2, t3
-        canonical_reduce data11, modulus_half, neg_modulus_half, t2, t3
-        canonical_reduce data12, modulus_half, neg_modulus_half, t2, t3
-        canonical_reduce data13, modulus_half, neg_modulus_half, t2, t3
-        canonical_reduce data14, modulus_half, neg_modulus_half, t2, t3
-        canonical_reduce data15, modulus_half, neg_modulus_half, t2, t3
+        // Scale half the coeffs by 1/n; for the other half, the scaling has
+        // been merged into the multiplication with the twiddle factor on the
+        // last layer.
+        mul_ninv data0, data1, data2, data3, data4, data5, data6, data7, data0, data1, data2, data3, data4, data5, data6, data7
+
+        canonical_reduce data0, modulus_half, neg_modulus_half, t2, t3
+        canonical_reduce data1, modulus_half, neg_modulus_half, t2, t3
+        canonical_reduce data2, modulus_half, neg_modulus_half, t2, t3
+        canonical_reduce data3, modulus_half, neg_modulus_half, t2, t3
+        canonical_reduce data4, modulus_half, neg_modulus_half, t2, t3
+        canonical_reduce data5, modulus_half, neg_modulus_half, t2, t3
+        canonical_reduce data6, modulus_half, neg_modulus_half, t2, t3
+        canonical_reduce data7, modulus_half, neg_modulus_half, t2, t3
 
         str qform_data8, [in], #(16)
         str qform_data9, [in, #(-16 + 1*(512/8))]
@@ -492,30 +487,6 @@
         str qform_data13, [in, #(-16 + 5*(512/8))]
         str qform_data14, [in, #(-16 + 6*(512/8))]
         str qform_data15, [in, #(-16 + 7*(512/8))]
-=======
-        // Scale half the coeffs by 1/n; for the other half, the scaling has
-        // been merged into the multiplication with the twiddle factor on the
-        // last layer.
-        mul_ninv data0, data1, data2, data3, data4, data5, data6, data7, data0, data1, data2, data3, data4, data5, data6, data7
-
-        canonical_reduce data0, modulus_half, neg_modulus_half, t2, t3
-        canonical_reduce data1, modulus_half, neg_modulus_half, t2, t3
-        canonical_reduce data2, modulus_half, neg_modulus_half, t2, t3
-        canonical_reduce data3, modulus_half, neg_modulus_half, t2, t3
-        canonical_reduce data4, modulus_half, neg_modulus_half, t2, t3
-        canonical_reduce data5, modulus_half, neg_modulus_half, t2, t3
-        canonical_reduce data6, modulus_half, neg_modulus_half, t2, t3
-        canonical_reduce data7, modulus_half, neg_modulus_half, t2, t3
-
-        str_vi data0, in, (16)
-        str_vo data1, in, (-16 + 1*(512/8))
-        str_vo data2, in, (-16 + 2*(512/8))
-        str_vo data3, in, (-16 + 3*(512/8))
-        str_vo data4, in, (-16 + 4*(512/8))
-        str_vo data5, in, (-16 + 5*(512/8))
-        str_vo data6, in, (-16 + 6*(512/8))
-        str_vo data7, in, (-16 + 7*(512/8))
->>>>>>> 2cd8ab69
 
 // layer1234_end:
         subs count, count, #1
